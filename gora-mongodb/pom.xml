--- conflicted
+++ resolved
@@ -23,11 +23,7 @@
   <parent>
     <groupId>org.apache.gora</groupId>
     <artifactId>gora</artifactId>
-<<<<<<< HEAD
-    <version>0.7-goraexplorer-SNAPSHOT</version>
-=======
-    <version>0.9-SNAPSHOT</version>
->>>>>>> 346ec430
+    <version>0.9-goraexplorer-SNAPSHOT</version>
     <relativePath>../</relativePath>
   </parent>
   <artifactId>gora-mongodb</artifactId>
