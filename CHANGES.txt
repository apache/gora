--- conflicted
+++ resolved
@@ -4,25 +4,7 @@
 
 Current Development
 
-<<<<<<< HEAD
-* GORA-454 Implement FilterList tests (lewismc)
-
-* GORA-452 Upgrade goraci prior to Chef and the ComputeService implementations (lewismc)
-
-* GORA-439 Remove Unused Method Parameters (Furkan KAMACI)
-
-* GORA-240 Tests for MemStore (lewismc)
-  
-* GORA-446 java.util.NoSuchElementException thrown by accessing java.util.concurrent.ConcurrentSkipListMap.firstKey in MemStore (lewismc)
- 
-* GORA-125 Clean up logging libraries (lewismc)
-
-* GORA-441 Update build.gradle within gora-gradle-plugin to reference canonical Apache links (lewismc)
-
-* GORA-438 Erroneous Exception Message at IOUtils.java (Furkan KAMACI via lewismc)
-=======
 Release Report to go here
->>>>>>> aff72487
 
 Apache Gora 0.6.1 Release - 05/09/2015 (dd/mm/yyyy)
 Release Report - http://s.apache.org/l69
