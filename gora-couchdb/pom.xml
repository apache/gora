<?xml version="1.0" encoding="UTF-8"?>
<!--
  Licensed to the Apache Software Foundation (ASF) under one
  or more contributor license agreements.  See the NOTICE file
  distributed with this work for additional information
  regarding copyright ownership.  The ASF licenses this file
  to you under the Apache License, Version 2.0 (the
  "License"); you may not use this file except in compliance
  with the License.  You may obtain a copy of the License at

    http://www.apache.org/licenses/LICENSE-2.0

  Unless required by applicable law or agreed to in writing,
  software distributed under the License is distributed on an
  "AS IS" BASIS, WITHOUT WARRANTIES OR CONDITIONS OF ANY
  KIND, either express or implied.  See the License for the
  specific language governing permissions and limitations
  under the License.
-->
<project xmlns="http://maven.apache.org/POM/4.0.0" xmlns:xsi="http://www.w3.org/2001/XMLSchema-instance" xsi:schemaLocation="http://maven.apache.org/POM/4.0.0 http://maven.apache.org/xsd/maven-4.0.0.xsd">
  <modelVersion>4.0.0</modelVersion>

  <parent>
    <groupId>org.apache.gora</groupId>
    <artifactId>gora</artifactId>
    <version>1.0-SNAPSHOT</version>
    <relativePath>../</relativePath>
  </parent>
  <artifactId>gora-couchdb</artifactId>
  <packaging>bundle</packaging>

  <name>Apache Gora :: CouchDB</name>
  <url>http://gora.apache.org</url>
  <description>The Apache Gora open source framework provides an in-memory data model and 
    persistence for big data. Gora supports persisting to column stores, key value stores, 
    document stores and RDBMSs, and analyzing the data with extensive Apache Hadoop MapReduce 
    support.</description>
  <inceptionYear>2010</inceptionYear>
  <organization>
    <name>The Apache Software Foundation</name>
    <url>http://www.apache.org/</url>
  </organization>
  <issueManagement>
    <system>JIRA</system>
    <url>https://issues.apache.org/jira/browse/GORA</url>
  </issueManagement>
  <ciManagement>
    <system>Jenkins</system>
    <url>https://builds.apache.org/job/Gora-trunk/</url>
  </ciManagement>

  <properties>
    <osgi.import>*</osgi.import>
    <osgi.export>org.apache.gora.couchdb*;version="${project.version}";-noimport:=true</osgi.export>
  </properties>

  <build>
    <directory>target</directory>
    <outputDirectory>target/classes</outputDirectory>
    <finalName>${project.artifactId}-${project.version}</finalName>
    <testOutputDirectory>target/test-classes</testOutputDirectory>
    <testSourceDirectory>src/test/java</testSourceDirectory>
    <sourceDirectory>src/main/java</sourceDirectory>
    <testResources>
      <testResource>
        <directory>${project.basedir}/src/test/conf</directory>
        <includes>
          <include>**/*</include>
        </includes>
      </testResource>
    </testResources>
    <plugins>
      <plugin>
<<<<<<< HEAD
=======
        <groupId>org.apache.maven.plugins</groupId>
        <artifactId>maven-surefire-plugin</artifactId>
        <version>2.4.2</version>
      </plugin>
      <plugin>
>>>>>>> 28197375
        <groupId>org.codehaus.mojo</groupId>
        <artifactId>build-helper-maven-plugin</artifactId>
        <version>${build-helper-maven-plugin.version}</version>
        <executions>
          <execution>
            <phase>generate-sources</phase>
            <goals>
              <goal>add-source</goal>
            </goals>
            <configuration>
              <sources>
                <source>src/examples/java</source>
              </sources>
            </configuration>
          </execution>
        </executions>
      </plugin>
    </plugins>
  </build>

  <repositories>
    <repository>
      <id>clojars.org</id>
      <url>https://clojars.org/repo</url>
    </repository>
  </repositories>

  <dependencies>
    <!-- Gora Internal Dependencies -->
    <dependency>
      <groupId>org.apache.gora</groupId>
      <artifactId>gora-core</artifactId>
      <scope>compile</scope>
    </dependency>

    <dependency>
      <groupId>org.apache.gora</groupId>
      <artifactId>gora-core</artifactId>
      <type>test-jar</type>
      <scope>test</scope>
    </dependency>
    <!-- END of Gora Internal Dependencies -->

    <dependency>
      <groupId>org.apache.hadoop</groupId>
      <artifactId>hadoop-client</artifactId>
      <scope>compile</scope>
      <optional>true</optional>
    </dependency>

    <!-- Apache CouchDB java client -->
    <dependency>
      <groupId>org.ektorp</groupId>
      <artifactId>org.ektorp</artifactId>
    </dependency>

    <dependency>
      <groupId>org.apache.avro</groupId>
      <artifactId>avro</artifactId>
      <scope>compile</scope>
    </dependency>

    <!-- Misc Dependencies -->
    <dependency>
      <groupId>org.jdom</groupId>
      <artifactId>jdom</artifactId>
      <scope>compile</scope>
    </dependency>

    <dependency>
      <groupId>com.google.guava</groupId>
      <artifactId>guava</artifactId>
      <scope>compile</scope>
    </dependency>

    <!-- Logging Dependencies -->
    <dependency>
      <groupId>org.slf4j</groupId>
      <artifactId>slf4j-api</artifactId>
      <scope>compile</scope>
    </dependency>

    <dependency>
      <groupId>org.slf4j</groupId>
      <artifactId>slf4j-simple</artifactId>
      <scope>compile</scope>
    </dependency>

    <dependency>
      <groupId>log4j</groupId>
      <artifactId>log4j</artifactId>
      <scope>runtime</scope>
      <exclusions>
        <exclusion>
          <groupId>javax.jms</groupId>
          <artifactId>jms</artifactId>
        </exclusion>
      </exclusions>
    </dependency>

    <!-- END of Logging Dependencies -->

    <!-- Testing Dependencies -->
    <dependency>
      <groupId>junit</groupId>
      <artifactId>junit</artifactId>
      <scope>test</scope>
    </dependency>

    <dependency>
      <groupId>org.apache.hadoop</groupId>
      <artifactId>hadoop-minicluster</artifactId>
      <scope>test</scope>
    </dependency>

    <dependency>
      <groupId>org.testcontainers</groupId>
      <artifactId>testcontainers</artifactId>
      <scope>test</scope>
    </dependency>

    <!-- END of Testing Dependencies -->
  </dependencies>

</project><|MERGE_RESOLUTION|>--- conflicted
+++ resolved
@@ -71,14 +71,6 @@
     </testResources>
     <plugins>
       <plugin>
-<<<<<<< HEAD
-=======
-        <groupId>org.apache.maven.plugins</groupId>
-        <artifactId>maven-surefire-plugin</artifactId>
-        <version>2.4.2</version>
-      </plugin>
-      <plugin>
->>>>>>> 28197375
         <groupId>org.codehaus.mojo</groupId>
         <artifactId>build-helper-maven-plugin</artifactId>
         <version>${build-helper-maven-plugin.version}</version>
