<?xml version="1.0" encoding="UTF-8"?>
<!--
  Licensed to the Apache Software Foundation (ASF) under one
  or more contributor license agreements.  See the NOTICE file
  distributed with this work for additional information
  regarding copyright ownership.  The ASF licenses this file
  to you under the Apache License, Version 2.0 (the
  "License"); you may not use this file except in compliance
  with the License.  You may obtain a copy of the License at

    http://www.apache.org/licenses/LICENSE-2.0

  Unless required by applicable law or agreed to in writing,
  software distributed under the License is distributed on an
  "AS IS" BASIS, WITHOUT WARRANTIES OR CONDITIONS OF ANY
  KIND, either express or implied.  See the License for the
  specific language governing permissions and limitations
  under the License.
-->
<project xmlns="http://maven.apache.org/POM/4.0.0" xmlns:xsi="http://www.w3.org/2001/XMLSchema-instance" xsi:schemaLocation="http://maven.apache.org/POM/4.0.0 http://maven.apache.org/xsd/maven-4.0.0.xsd">
  <modelVersion>4.0.0</modelVersion>

  <parent>
    <groupId>org.apache</groupId>
    <artifactId>apache</artifactId>
    <version>21</version>
  </parent>

  <groupId>org.apache.gora</groupId>
  <artifactId>gora</artifactId>
  <packaging>pom</packaging>
  <version>1.0-SNAPSHOT</version>
  <name>Apache Gora</name>
  <description>The Apache Gora open source framework provides an in-memory data model and
    persistence for big data. Gora supports persisting to column stores, key value stores,
    document stores and RDBMSs, and analyzing the data with extensive Apache Hadoop MapReduce
    support. </description>
  <url>http://gora.apache.org</url>
  <inceptionYear>2010</inceptionYear>

  <licenses>
    <license>
      <name>The Apache Software License, Version 2.0</name>
      <url>http://www.apache.org/licenses/LICENSE-2.0.txt</url>
    </license>
  </licenses>

  <organization>
    <name>The Apache Software Foundation</name>
    <url>http://www.apache.org/</url>
  </organization>

  <developers>
    <developer>
      <id>alparslanavci</id>
      <name>Alparslan Avci</name>
      <email>alparslanavci [at] apache [dot] org</email>
      <roles>
        <role>Committer</role>
        <role>PMC Member</role>
      </roles>
    </developer>
    <developer>
      <id>ab</id>
      <name>Andrzej Bialecki</name>
      <email>ab [at] apache [dot] org</email>
      <roles>
        <role>Committer</role>
        <role>PMC Member</role>
      </roles>
    </developer>
    <developer>
      <id>ahart</id>
      <name>Andrew Hart</name>
      <email>ahart [at] apache [dot] org</email>
      <roles>
        <role>Committer</role>
        <role>PMC Member</role>
      </roles>
    </developer>
    <developer>
      <id>alfonsonishikawa</id>
      <name>Alfonso Nishikawa</name>
      <email>alfonsonishikawa [at] apache [dot] org</email>
      <roles>
        <role>Committer</role>
        <role>PMC Member</role>
      </roles>
    </developer>
    <developer>
      <id>cguzel</id>
      <name>Cihad Guzel</name>
      <email>cguzel [at] apache [dot] org</email>
      <roles>
        <role>Committer</role>
        <role>PMC Member</role>
      </roles>
    </developer>
    <developer>
      <id>dogacan</id>
      <name>Doğacan Güney</name>
      <email>dogacan [at] apache [dot] org</email>
      <roles>
        <role>Committer</role>
        <role>PMC Member</role>
      </roles>
    </developer>
    <developer>
      <id>enis</id>
      <name>Enis Soztutar</name>
      <email>enis [at] apache [dot] org</email>
      <roles>
        <role>Committer</role>
        <role>PMC Member</role>
      </roles>
    </developer>
    <developer>
      <id>ferdy</id>
      <name>Ferdy Galema</name>
      <email>ferdy [at] apache [dot] org</email>
      <roles>
        <role>Committer</role>
        <role>PMC Member</role>
      </roles>
    </developer>
    <developer>
      <id>hsaputra</id>
      <name>Henry Saputra</name>
      <email>hsaputra [at] apache [dot] org</email>
      <roles>
        <role>Committer</role>
        <role>PMC Member</role>
      </roles>
    </developer>
    <developer>
      <id>iocanel</id>
      <name>Ioannis Canellos</name>
      <email>iocanel [at] apache [dot] org</email>
      <roles>
        <role>Committer</role>
        <role>PMC Member</role>
      </roles>
    </developer>
    <developer>
      <id>jnioche</id>
      <name>Julien Nioche</name>
      <email>jnioche[at] apache [dot] org</email>
      <roles>
        <role>Committer</role>
        <role>PMC Member</role>
      </roles>
    </developer>
    <developer>
      <id>kamaci</id>
      <name>Furkan KAMACI</name>
      <email>kamaci [at] apache [dot] org</email>
      <roles>
        <role>Committer</role>
        <role>PMC Member</role>
      </roles>
    </developer>
    <developer>
      <id>kturner</id>
      <name>Keith Turner</name>
      <email>kturner [at] apache [dot] org</email>
      <roles>
        <role>Committer</role>
        <role>PMC Member</role>
      </roles>
    </developer>
    <developer>
      <id>nishadi</id>
      <name>Nishadi Kirielle</name>
      <email>nishadi [at] apache [dot] org</email>
      <roles>
        <role>Committer</role>
        <role>PMC Member</role>
      </roles>
    </developer>
    <developer>
      <id>djkevincr</id>
      <name>Kevin Ratnasekera</name>
      <email>djkevincr [at] apache [dot] org</email>
      <roles>
        <role>Committer</role>
        <role>PMC Member</role>
        <role>PMC Chair</role>
      </roles>
    </developer>
    <developer>
      <id>madhawa</id>
      <name>Madhawa Kasun Gunasekara</name>
      <email>madhawa [at] apache [dot] org</email>
      <roles>
        <role>Committer</role>
        <role>PMC Member</role>
      </roles>
    </developer>
    <developer>
      <id>lewismc</id>
      <name>Lewis John McGibbney</name>
      <email>lewismc [at] apache [dot] org</email>
      <roles>
        <role>Committer</role>
        <role>PMC Member</role>
        <role>Champion</role>
      </roles>
    </developer>
    <developer>
      <id>mattmann</id>
      <name>Chris Mattmann</name>
      <email>mattmann [at] apache [dot] org</email>
      <roles>
        <role>Committer</role>
        <role>PMC Member</role>
        <role>Champion</role>
      </roles>
    </developer>
    <developer>
      <id>sertan</id>
      <name>Sertan Alkan</name>
      <email>sertan [at] apache [dot] org</email>
      <roles>
        <role>Committer</role>
        <role>PMC Member</role>
      </roles>
    </developer>
    <developer>
      <id>woollard</id>
      <name>Dave Woollard</name>
      <email>woollard [at] apache [dot] org</email>
      <roles>
        <role>Committer</role>
        <role>PMC Member</role>
      </roles>
    </developer>
    <developer>
      <id>kazk</id>
      <name>Kazuomi Kashii</name>
      <email>kazk [at] apache [dot] org</email>
      <roles>
        <role>Committer</role>
        <role>PMC Member</role>
      </roles>
    </developer>
    <developer>
      <id>rmarroquin</id>
      <name>Renato Marroquin</name>
      <email>rmarroquin [at] apache [dot] org</email>
      <roles>
        <role>Committer</role>
        <role>PMC Member</role>
      </roles>
    </developer>
    <developer>
      <id>rherget</id>
      <name>Roland von Herget</name>
      <email>rherget [at] apache [dot] org</email>
      <roles>
        <role>Committer</role>
        <role>PMC Member</role>
      </roles>
    </developer>
    <developer>
      <id>drazzib</id>
      <name>Damien Raude-Morvan</name>
      <email>drazzib [at] apache [dot] org</email>
      <roles>
        <role>Committer</role>
        <role>PMC Member</role>
      </roles>
    </developer>
    <developer>
      <id>otrack</id>
      <name>Pierre Sutra</name>
      <email>otrack [at] apache [dot] org</email>
      <roles>
        <role>Committer</role>
        <role>PMC Member</role>
      </roles>
    </developer>
    <developer>
      <id>talat</id>
      <name>Talat UYARER</name>
      <email>talat [at] apache [dot] org</email>
      <roles>
        <role>Committer</role>
        <role>PMC Member</role>
      </roles>
    </developer>
  </developers>

  <mailingLists>
    <mailingList>
      <name>Dev Mailing List</name>
      <post>dev[at]gora[dot]apache[dot]org</post>
      <subscribe>dev-subscribe[at]gora[dot]apache[dot]org</subscribe>
      <unsubscribe>dev-unsubscribe[at]gora[dot]apache[dot]org</unsubscribe>
      <archive>http://mail-archives.apache.org/mod_mbox/gora-dev/</archive>
    </mailingList>

    <mailingList>
      <name>User Mailing List</name>
      <post>user[at]gora[dot]apache[dot]org</post>
      <subscribe>user-subscribe[at]gora[dot]apache[dot]org</subscribe>
      <unsubscribe>user-unsubscribe[at]gora[dot]apache[dot]org</unsubscribe>
      <archive>http://mail-archives.apache.org/mod_mbox/gora-dev/</archive>
    </mailingList>

    <mailingList>
      <name>Commits Mailing List</name>
      <post>commits[at]gora[dot]apache[dot]org</post>
      <subscribe>commits-subscribe[at]gora[dot]apache[dot]org</subscribe>
      <unsubscribe>commits-unsubscribe[at]gora[dot]apache[dot]org</unsubscribe>
      <archive>http://mail-archives.apache.org/mod_mbox/gora-commits</archive>
    </mailingList>
  </mailingLists>

  <scm>
    <connection>scm:git:http://gitbox.apache.org/repos/asf/gora.git</connection>
    <developerConnection>scm:git:http://gitbox.apache.org/repos/asf/gora.git</developerConnection>
    <url>https://gitbox.apache.org/repos/asf/gora.git</url>
    <tag>HEAD</tag>
  </scm>
  <issueManagement>
    <system>JIRA</system>
    <url>https://issues.apache.org/jira/browse/GORA</url>
  </issueManagement>
  <ciManagement>
    <system>Jenkins</system>
    <url>https://builds.apache.org/job/Gora-trunk/</url>
  </ciManagement>

  <!--distributionManagement>
    <repository>
      <id>apache.releases.https</id>
      <name>Apache Release Distribution Repository</name>
      <url>https://repository.apache.org/service/local/staging/deploy/maven2</url>
    </repository>
    <snapshotRepository>
      <id>apache.snapshots.https</id>
      <name>Apache Development Snapshot Repository</name>
      <url>https://repository.apache.org/content/repositories/snapshots</url>
    </snapshotRepository>
  </distributionManagement>

  <repositories>
    <repository>
      <id>apache.snapshots</id>
      <url>http://repository.apache.org/snapshots/</url>
      <name>Apache Snapshot Repo</name>
      <snapshots>
        <enabled>true</enabled>
      </snapshots>
      <releases>
        <enabled>false</enabled>
      </releases>
    </repository>
  </repositories-->

  <build>
    <defaultGoal>install</defaultGoal>
    <directory>target</directory>
    <outputDirectory>${basedir}/target/classes</outputDirectory>
    <finalName>${project.artifactId}-${project.version}</finalName>
    <testOutputDirectory>${basedir}/target/test-classes</testOutputDirectory>
    <sourceDirectory>${basedir}/src/main/java</sourceDirectory>
    <testSourceDirectory>${basedir}/src/test/java</testSourceDirectory>
    <pluginManagement>
      <plugins>
        <plugin>
          <groupId>org.apache.maven.plugins</groupId>
          <artifactId>maven-assembly-plugin</artifactId>
          <version>${maven-assembly-plugin.version}</version>
          <executions>
            <execution>
              <id>assembly</id>
              <phase>package</phase>
              <goals>
                <goal>single</goal>
              </goals>
            </execution>
          </executions>
          <configuration>
            <tarLongFileMode>posix</tarLongFileMode>
            <finalName>${assembly.finalName}</finalName>
            <descriptors>
              <descriptor>sources-dist/src/main/assembly/src.xml</descriptor>
            </descriptors>
          </configuration>
        </plugin>
        <plugin>
          <groupId>org.apache.maven.plugins</groupId>
          <artifactId>maven-deploy-plugin</artifactId>
          <version>${maven-deploy-plugin.version}</version>
          <configuration>
            <updateReleaseInfo>true</updateReleaseInfo>
          </configuration>
        </plugin>
        <plugin>
          <groupId>org.apache.maven.plugins</groupId>
          <artifactId>maven-clean-plugin</artifactId>
          <version>${maven-clean-plugin.version}</version>
          <configuration>
            <filesets>
              <fileset>
                <directory>${basedir}/lib</directory>
                <followSymlinks>false</followSymlinks>
                <useDefaultExcludes>true</useDefaultExcludes>
                <includes>
                  <include>*.jar</include>
                </includes>
              </fileset>
            </filesets>
          </configuration>
        </plugin>
        <plugin>
          <groupId>org.apache.maven.plugins</groupId>
          <artifactId>maven-release-plugin</artifactId>
          <version>${maven-release-plugin.version}</version>
          <configuration>
            <preparationGoals>install</preparationGoals>
            <mavenExecutorId>forked-path</mavenExecutorId>
            <useReleaseProfile>false</useReleaseProfile>
            <tagNameFormat>apache-gora-@{project.version}</tagNameFormat>
            <arguments>-Papache-release,release</arguments>
            <autoVersionSubmodules>true</autoVersionSubmodules>
          </configuration>
          <dependencies>
            <dependency>
              <groupId>org.apache.maven.scm</groupId>
              <artifactId>maven-scm-provider-gitexe</artifactId>
              <version>1.9</version>
            </dependency>
          </dependencies>
        </plugin>
        <!--This plugin's configuration is used to store Eclipse m2e settings 
        only. It has no influence on the Maven build itself. -->
        <plugin>
          <groupId>org.eclipse.m2e</groupId>
          <artifactId>lifecycle-mapping</artifactId>
          <version>1.0.0</version>
          <configuration>
            <lifecycleMappingMetadata>
              <pluginExecutions>
                <pluginExecution>
                  <pluginExecutionFilter>
                    <groupId>org.apache.maven.plugins</groupId>
                    <artifactId>maven-dependency-plugin</artifactId>
                    <versionRange>[2.4,)</versionRange>
                    <goals>
                      <goal>copy-dependencies</goal>
                    </goals>
                  </pluginExecutionFilter>
                  <action>
                    <ignore />
                  </action>
                </pluginExecution>
                <pluginExecution>
                  <pluginExecutionFilter>
                    <groupId>org.codehaus.mojo</groupId>
                    <artifactId>build-helper-maven-plugin</artifactId>
                    <versionRange>[1.7,)</versionRange>
                    <goals>
                      <goal>reserve-network-port</goal>
                    </goals>
                  </pluginExecutionFilter>
                  <action>
                    <ignore />
                  </action>
                </pluginExecution>
                <pluginExecution>
                  <pluginExecutionFilter>
                    <groupId>de.thetaphi</groupId>
                    <artifactId>forbiddenapis</artifactId>
                    <versionRange>2.0</versionRange>
                    <goals>
                      <goal>testCheck</goal>
                    </goals>
                  </pluginExecutionFilter>
                  <action>
                    <ignore />
                  </action>
                </pluginExecution>
              </pluginExecutions>
            </lifecycleMappingMetadata>
          </configuration>
        </plugin>
        <plugin>
          <groupId>org.apache.maven.plugins</groupId>
          <artifactId>maven-compiler-plugin</artifactId>
          <version>${maven-compiler-plugin.version}</version>
          <inherited>true</inherited>
          <configuration>
            <source>${javac.src.version}</source>
            <target>${javac.target.version}</target>
            <showDeprecation>true</showDeprecation>
            <showWarnings>true</showWarnings>
            <!-- executable>{JAVA_HOME_1_7}/bin/javac</executable -->
            <fork>true</fork>
          </configuration>
          <executions>
            <!-- Eclipse do not support duplicated package-info.java, in both main and test. -->
            <!-- https://stackoverflow.com/questions/11246223/eclipse-javadoc-the-type-package-info-is-already-defined/35101574#35101574 -->
            <execution>
              <id>default-testCompile</id>
              <phase>test-compile</phase>
              <configuration>
                <testExcludes>
                  <exclude>**/package-info.java</exclude>
                </testExcludes>
              </configuration>
              <goals>
                <goal>testCompile</goal>
              </goals>
            </execution>
          </executions>
        </plugin>
        <plugin>
          <groupId>org.apache.maven.plugins</groupId>
          <artifactId>maven-javadoc-plugin</artifactId>
          <version>${maven-javadoc-plugin.version}</version>
          <configuration>
            <excludePackageNames>org.apache.gora.tutorial.log.generated;org.apache.gora.goraci.generated</excludePackageNames>
          </configuration>
          <executions>
            <execution>
              <id>attach-javadocs</id>
              <goals>
                <goal>jar</goal>
              </goals>
              <configuration>
                <quiet>true</quiet>
                <archive>
                  <manifest>
                    <addDefaultImplementationEntries>true</addDefaultImplementationEntries>
                    <addDefaultSpecificationEntries>true</addDefaultSpecificationEntries>
                  </manifest>
                  <manifestEntries>
                    <Implementation-Build>${implementation.build}</Implementation-Build>
                    <Implementation-Build-Date>${maven.build.timestamp}</Implementation-Build-Date>
                    <X-Compile-Source-JDK>${javac.src.version}</X-Compile-Source-JDK>
                    <X-Compile-Target-JDK>${javac.target.version}</X-Compile-Target-JDK>
                  </manifestEntries>
                </archive>
              </configuration>
            </execution>
          </executions>
        </plugin>
      </plugins>
    </pluginManagement>
    <plugins>
      <plugin>
        <groupId>de.thetaphi</groupId>
        <artifactId>forbiddenapis</artifactId>
        <version>2.0</version>
        <configuration>
          <!-- disallow undocumented classes like sun.misc.Unsafe: -->
          <internalRuntimeForbidden>true</internalRuntimeForbidden>
          <!--
            if the used Java version is too new,
            don't fail, just do nothing:
          -->
          <failOnUnsupportedJava>false</failOnUnsupportedJava>
          <bundledSignatures>
            <bundledSignature>jdk-unsafe</bundledSignature>
            <bundledSignature>jdk-deprecated</bundledSignature>
            <bundledSignature>jdk-system-out</bundledSignature>
            <!--bundledSignature>commons-io-unsafe-${commons-io.version}</bundledSignature-->
          </bundledSignatures>
        </configuration>
        <executions>
          <execution>
            <goals>
              <goal>check</goal>
              <goal>testCheck</goal>
            </goals>
          </execution>
        </executions>
      </plugin>
      <plugin>
        <groupId>org.apache.maven.plugins</groupId>
        <artifactId>maven-compiler-plugin</artifactId>
      </plugin>
      <plugin>
        <groupId>org.apache.maven.plugins</groupId>
        <artifactId>maven-surefire-plugin</artifactId>
        <version>${maven-surfire-plugin.version}</version><!--$NO-MVN-MAN-VER$ -->
        <inherited>true</inherited>
        <configuration>
          <systemPropertyVariables>
            <hadoop.log.dir>${project.basedir}/target/test-logs/</hadoop.log.dir>
            <test.build.data>${project.basedir}/target/test-data/</test.build.data>
          </systemPropertyVariables>
          <argLine>-Xmx512m</argLine>
          <forkMode>always</forkMode>
          <testFailureIgnore>false</testFailureIgnore>
        </configuration>
      </plugin>
      <plugin>
        <groupId>org.apache.maven.plugins</groupId>
        <artifactId>maven-dependency-plugin</artifactId>
        <version>${maven-dependency-plugin.version}</version>
        <inherited>true</inherited>
        <executions>
          <execution>
            <id>copy</id>
            <phase>package</phase>
            <goals>
              <goal>copy-dependencies</goal>
            </goals>
            <configuration>
              <outputDirectory>lib</outputDirectory>
            </configuration>
          </execution>
        </executions>
      </plugin>
      <plugin>
        <groupId>org.apache.felix</groupId>
        <artifactId>maven-bundle-plugin</artifactId>
        <version>${maven-bundle-plugin.version}</version>
        <extensions>true</extensions>
        <inherited>true</inherited>
        <configuration>
          <instructions>
            <Bundle-Name>${project.name}</Bundle-Name>
            <Bundle-SymbolicName>${project.artifactId}</Bundle-SymbolicName>
            <Export-Package>${osgi.export}</Export-Package>
            <Import-Package>${osgi.import}</Import-Package>
            <DynamicImport-Package>${osgi.dynamic.import}</DynamicImport-Package>
            <Private-Package>${osgi.private}</Private-Package>
            <Require-Bundle>${osgi.bundles}</Require-Bundle>
            <Bundle-Activator>${osgi.activator}</Bundle-Activator>
          </instructions>
          <supportedProjectTypes>
            <supportedProjectType>jar</supportedProjectType>
            <supportedProjectType>war</supportedProjectType>
            <supportedProjectType>bundle</supportedProjectType>
          </supportedProjectTypes>
          <unpackBundle>true</unpackBundle>
        </configuration>
      </plugin>
    </plugins>
  </build>

  <profiles>
    <profile>
      <id>release</id>
      <build>
        <plugins>
          <!-- <plugin> <groupId>org.apache.rat</groupId> <artifactId>apache-rat-plugin</artifactId> 
          <version>${apache-rat-plugin.version}</version> <executions> <execution>
          <id>rat-verify</id> <phase>test</phase> <goals> <goal>check</goal> </goals>
          </execution> </executions> <configuration> <licenses> <license implementation="org.apache.rat.analysis.license.SimplePatternBasedLicense">
          <licenseFamilyCategory>ASL20</licenseFamilyCategory> <licenseFamilyName>Apache
          Software License, 2.0</licenseFamilyName> <notes>Single licensed ASL v2.0</notes>
          <patterns> <pattern>Licensed to the Apache Software Foundation (ASF) under
          one or more contributor license agreements.</pattern> </patterns> </license>
          </licenses> <excludeSubProjects>false</excludeSubProjects> <excludes> <exclude>CHANGES.txt</exclude>
          <exclude>README.txt</exclude> <exclude>NOTICE.txt</exclude> <exclude>LICENSE.txt</exclude>
          <exclude>KEYS</exclude> <exclude>doap_Gora.rdf</exclude> <exclude>.gitignore/**/**</exclude>
          </excludes> </configuration> </plugin -->
          <plugin>
            <groupId>org.apache.maven.plugins</groupId>
            <artifactId>maven-source-plugin</artifactId>
            <version>${maven-source-plugin.version}</version>
            <executions>
              <execution>
                <id>attach-sources</id>
                <goals>
                  <goal>jar-no-fork</goal>
                </goals>
                <configuration>
                  <archive>
                    <manifest>
                      <addDefaultImplementationEntries>true</addDefaultImplementationEntries>
                      <addDefaultSpecificationEntries>true</addDefaultSpecificationEntries>
                    </manifest>
                    <manifestEntries>
                      <Implementation-Build>${implementation.build}</Implementation-Build>
                      <Implementation-Build-Date>${maven.build.timestamp}</Implementation-Build-Date>
                      <X-Compile-Source-JDK>${javac.src.version}</X-Compile-Source-JDK>
                      <X-Compile-Target-JDK>${javac.target.version}</X-Compile-Target-JDK>
                    </manifestEntries>
                  </archive>
                </configuration>
              </execution>
            </executions>
          </plugin>
          <plugin>
            <groupId>org.apache.maven.plugins</groupId>
            <artifactId>maven-javadoc-plugin</artifactId>
            <version>${maven-javadoc-plugin.version}</version>
            <configuration>
              <excludePackageNames>org.apache.gora.tutorial.log.generated;org.apache.gora.goraci.generated</excludePackageNames>
            </configuration>
            <executions>
              <execution>
                <id>attach-javadocs</id>
                <goals>
                  <goal>jar</goal>
                </goals>
                <configuration>
                  <quiet>true</quiet>
                  <archive>
                    <manifest>
                      <addDefaultImplementationEntries>true</addDefaultImplementationEntries>
                      <addDefaultSpecificationEntries>true</addDefaultSpecificationEntries>
                    </manifest>
                    <manifestEntries>
                      <Implementation-Build>${implementation.build}</Implementation-Build>
                      <Implementation-Build-Date>${maven.build.timestamp}</Implementation-Build-Date>
                      <X-Compile-Source-JDK>${javac.src.version}</X-Compile-Source-JDK>
                      <X-Compile-Target-JDK>${javac.target.version}</X-Compile-Target-JDK>
                    </manifestEntries>
                  </archive>
                </configuration>
              </execution>
            </executions>
          </plugin>
          <plugin>
            <groupId>net.nicoulaj.maven.plugins</groupId>
            <artifactId>checksum-maven-plugin</artifactId>
            <version>${checksum-maven-plugin.version}</version>
            <executions>
              <execution>
                <id>source-release-checksum</id>
                <goals>
                  <goal>files</goal>
                </goals>
              </execution>
            </executions>
            <configuration>
              <algorithms>
                <algorithm>SHA-512</algorithm>
              </algorithms>
              <fileSets>
                <fileSet>
                  <directory>${project.build.directory}</directory>
                  <includes>
                    <include>apache-gora-${project.version}-src.zip</include>
                    <include>apache-gora-${project.version}-src.tar.gz</include>
                  </includes>
                </fileSet>
              </fileSets>
              <failIfNoFiles>false</failIfNoFiles>
            </configuration>
          </plugin>
        </plugins>
      </build>
    </profile>
  </profiles>

  <modules>
    <module>gora-compiler</module>
    <module>gora-compiler-cli</module>
    <module>gora-core</module>
    <module>gora-pig</module>
    <module>gora-accumulo</module>
    <module>gora-cassandra</module>
    <module>gora-goraci</module>
    <module>gora-hbase</module>
    <module>gora-infinispan</module>
    <module>gora-jcache</module>
    <module>gora-orientdb</module>
    <module>gora-lucene</module>
    <module>gora-dynamodb</module>
    <module>gora-couchdb</module>
    <module>gora-maven-plugin</module>
    <module>gora-mongodb</module>
    <module>gora-solr</module>
    <module>gora-aerospike</module>
    <module>gora-ignite</module>
<<<<<<< HEAD
    <module>gora-jet</module>
=======
    <module>gora-hive</module>
>>>>>>> 2f97b50c
    <module>gora-tutorial</module>
    <module>sources-dist</module>
  </modules>

  <properties>
    <!-- Dependencies -->
    <osgi.version>4.2.0</osgi.version>
    <!-- Avro Dependencies -->
    <avro.version>1.8.2</avro.version>
    <!--     <jackson.version>1.6.9</jackson.version> -->
    <!-- Hadoop Dependencies -->
    <hadoop-2.version>2.5.2</hadoop-2.version>
    <hadoop-2.test.version>2.5.2</hadoop-2.test.version>
    <hbase.version>2.1.1</hbase.version>
    <hbase.test.version>2.1.1</hbase.test.version>
    <cxf-rt-frontend-jaxrs.version>2.5.2</cxf-rt-frontend-jaxrs.version>
    <!-- Amazon Dependencies -->
    <amazon.version>1.10.55</amazon.version>
    <!-- Cassandra Dependencies -->
    <cassandra-driver.version>3.3.0</cassandra-driver.version>
    <cassandra.version>3.11.0</cassandra.version>
    <!-- Ignite Dependencies -->
    <ignite.version>2.6.0</ignite.version>
    <sqlbuilder.version>2.1.7</sqlbuilder.version>
    <!-- Solr Dependencies -->
    <lucene-solr.version>8.0.0</lucene-solr.version>
    <solr-solrj.version>8.0.0</solr-solrj.version>
    <jetty.version>9.4.14.v20181114</jetty.version>
    <tika.version>1.12</tika.version>
    <httpcomponents.version>4.5.6</httpcomponents.version>
    <commons-io.version>2.5</commons-io.version>
    <restlet.version>2.3.1</restlet.version>
    <!-- Flink Dependencies -->
    <flink.version>1.6.2</flink.version>

    <spark.version>2.2.1</spark.version>
    <aerospike.version>4.2.2</aerospike.version>
    <!-- Misc Dependencies -->
    <guava.version>13.0</guava.version>
    <commons-lang.version>2.6</commons-lang.version>
    <jdom.version>1.1.3</jdom.version>
    <hsqldb.version>2.2.8</hsqldb.version>
    <mysql.version>5.1.18</mysql.version>
    <xerces.version>2.9.1</xerces.version>
    <!-- Logging Dependencies -->
    <log4j.version>1.2.16</log4j.version>
    <slf4j.version>1.6.6</slf4j.version>

    <!-- JCache Dependencies -->
    <jsr107.api.version>1.0.0</jsr107.api.version>
    <hazelcast.version>3.12.2</hazelcast.version>
    <hazelcast.jet.version>3.1</hazelcast.jet.version>

    <!-- OrientDB Dependencies -->
    <orientdb.version>2.2.22</orientdb.version>
    <orientqb.version>0.2.0</orientqb.version>

    <!-- HiveStore Dependencies -->
    <metamodel.version>5.3.0</metamodel.version>
    <json.version>20180813</json.version>
    <hive.version>2.3.5</hive.version>
    <hadoop-common.version>2.6.0</hadoop-common.version>

    <!-- Testing Dependencies -->
    <junit.version>4.10</junit.version>
    <test.container.version>1.4.2</test.container.version>

    <!-- Maven Plugin Dependencies -->
    <maven-compiler-plugin.version>3.1</maven-compiler-plugin.version>
    <maven-resources-plugin.version>2.5</maven-resources-plugin.version>
    <!-- pegged at 2.3.2 for eclipse users, see https://github.com/sonatype/m2eclipse-extras/issues/10 -->
    <maven-jar-plugin.version>2.3.2</maven-jar-plugin.version>
    <maven-dependency-plugin.version>2.9</maven-dependency-plugin.version>
    <build-helper-maven-plugin.version>1.7</build-helper-maven-plugin.version>
    <maven-surfire-plugin.version>2.20</maven-surfire-plugin.version>
    <maven-release-plugin.version>2.5</maven-release-plugin.version>
    <maven-bundle-plugin.version>2.5.3</maven-bundle-plugin.version>
    <maven-source-plugin.version>2.1.2</maven-source-plugin.version>
    <maven-javadoc-plugin.version>2.8.1</maven-javadoc-plugin.version>
    <maven-gpg-plugin.version>1.4</maven-gpg-plugin.version>
    <apache-rat-plugin.version>0.8</apache-rat-plugin.version>
    <maven-assembly-plugin.version>3.1.1</maven-assembly-plugin.version>
    <maven-deploy-plugin.version>2.5</maven-deploy-plugin.version>
    <checksum-maven-plugin.version>1.7</checksum-maven-plugin.version>
    <maven-clean-plugin.version>2.5</maven-clean-plugin.version>

    <!-- Pig Dependencies -->
    <pig.version>0.16.0</pig.version>

    <!-- General Properties -->
    <!--suppress UnresolvedMavenProperty -->
    <implementation.build>${scmBranch}@r${buildNumber}</implementation.build>
    <javac.src.version>1.8</javac.src.version>
    <javac.target.version>1.8</javac.target.version>
    <maven.compiler.target>1.8</maven.compiler.target>
    <maven.build.timestamp.format>yyyy-MM-dd HH:mm:ssZ</maven.build.timestamp.format>
    <skipTests>false</skipTests>
    <assembly.finalName>apache-${project.build.finalName}</assembly.finalName>
    <downloads.url>http://www.apache.org/dist/gora</downloads.url>
    <project.build.sourceEncoding>UTF-8</project.build.sourceEncoding>
  </properties>

  <dependencyManagement>
    <dependencies>
      <!-- Internal Dependencies -->
      <dependency>
        <groupId>org.apache.gora</groupId>
        <artifactId>gora-core</artifactId>
        <version>${project.version}</version>
      </dependency>
      <dependency>
        <groupId>org.apache.gora</groupId>
        <artifactId>gora-core</artifactId>
        <version>${project.version}</version>
        <type>test-jar</type>
      </dependency>

      <dependency>
        <groupId>org.apache.gora</groupId>
        <artifactId>gora-solr</artifactId>
        <version>${project.version}</version>
      </dependency>
      <dependency>
        <groupId>org.apache.gora</groupId>
        <artifactId>gora-solr</artifactId>
        <version>${project.version}</version>
        <classifier>tests</classifier>
      </dependency>

      <dependency>
        <groupId>org.apache.gora</groupId>
        <artifactId>gora-cassandra</artifactId>
        <version>${project.version}</version>
      </dependency>
      <dependency>
        <groupId>org.apache.gora</groupId>
        <artifactId>gora-cassandra</artifactId>
        <version>${project.version}</version>
        <type>test-jar</type>
      </dependency>

      <dependency>
        <groupId>org.apache.gora</groupId>
        <artifactId>gora-compiler</artifactId>
        <version>${project.version}</version>
      </dependency>

      <dependency>
        <groupId>org.apache.gora</groupId>
        <artifactId>gora-compiler-cli</artifactId>
        <version>${project.version}</version>
      </dependency>

      <dependency>
        <groupId>org.apache.gora</groupId>
        <artifactId>gora-jet</artifactId>
        <version>${project.version}</version>
      </dependency>

      <dependency>
        <groupId>org.apache.gora</groupId>
        <artifactId>gora-hbase</artifactId>
        <version>${project.version}</version>
      </dependency>
      <dependency>
        <groupId>org.apache.gora</groupId>
        <artifactId>gora-hbase</artifactId>
        <version>${project.version}</version>
        <type>test-jar</type>
      </dependency>

      <dependency>
        <groupId>org.apache.gora</groupId>
        <artifactId>gora-couchdb</artifactId>
        <version>${project.version}</version>
      </dependency>

      <dependency>
        <groupId>org.apache.gora</groupId>
        <artifactId>gora-jcache</artifactId>
        <version>${project.version}</version>
      </dependency>
      <dependency>
        <groupId>org.apache.gora</groupId>
        <artifactId>gora-jcache</artifactId>
        <version>${project.version}</version>
        <type>test-jar</type>
      </dependency>

      <dependency>
        <groupId>org.apache.gora</groupId>
        <artifactId>gora-tutorial</artifactId>
        <version>${project.version}</version>
      </dependency>

      <dependency>
        <groupId>org.apache.gora</groupId>
        <artifactId>gora-dynamodb</artifactId>
        <version>${project.version}</version>
      </dependency>
      <dependency>
        <groupId>org.apache.gora</groupId>
        <artifactId>gora-hive</artifactId>
        <version>${project.version}</version>
      </dependency>
      <dependency>
        <groupId>org.apache.gora</groupId>
        <artifactId>gora-dynamodb</artifactId>
        <version>${project.version}</version>
        <type>test-jar</type>
      </dependency>
      <dependency>
        <groupId>org.apache.gora</groupId>
        <artifactId>gora-aerospike</artifactId>
        <version>${project.version}</version>
      </dependency>
      <dependency>
        <groupId>org.apache.gora</groupId>
        <artifactId>gora-aerospike</artifactId>
        <version>${project.version}</version>
        <type>test-jar</type>
      </dependency>
      <dependency>
        <groupId>org.apache.gora</groupId>
        <artifactId>gora-lucene</artifactId>
        <version>${project.version}</version>
      </dependency>
      <dependency>
        <groupId>org.apache.gora</groupId>
        <artifactId>gora-lucene</artifactId>
        <version>${project.version}</version>
        <type>test-jar</type>
      </dependency>
      <dependency>
        <groupId>org.apache.gora</groupId>
        <artifactId>gora-mongodb</artifactId>
        <version>${project.version}</version>
      </dependency>

      <!--Ignite DataStore dependencies -->

      <dependency>
        <groupId>org.apache.gora</groupId>
        <artifactId>gora-ignite</artifactId>
        <version>${project.version}</version>
      </dependency>
      <dependency>
        <groupId>org.apache.gora</groupId>
        <artifactId>gora-ignite</artifactId>
        <version>${project.version}</version>
        <type>test-jar</type>
      </dependency>
      <dependency>
        <groupId>com.healthmarketscience.sqlbuilder</groupId>
        <artifactId>sqlbuilder</artifactId>
        <version>${sqlbuilder.version}</version>
      </dependency>

      <!-- End of Internal Depednecies -->

      <dependency>
        <groupId>org.apache.spark</groupId>
        <artifactId>spark-core_2.11</artifactId>
        <version>${spark.version}</version>
        <scope>provided</scope>
        <exclusions>
          <exclusion>
            <groupId>org.eclipse.jetty.orbit</groupId>
            <artifactId>javax.servlet</artifactId>
          </exclusion>
        </exclusions>
      </dependency>

      <!-- Flink dependencies -->

      <dependency>
        <groupId>org.apache.flink</groupId>
        <artifactId>flink-core</artifactId>
        <version>${flink.version}</version>
        <scope>compile</scope>
      </dependency>

      <dependency>
        <groupId>org.apache.flink</groupId>
        <artifactId>flink-hadoop-compatibility_2.11</artifactId>
        <version>${flink.version}</version>
        <scope>compile</scope>
      </dependency>

      <dependency>
        <groupId>org.apache.flink</groupId>
        <artifactId>flink-java</artifactId>
        <version>${flink.version}</version>
        <scope>compile</scope>
      </dependency>

      <dependency>
        <groupId>org.apache.flink</groupId>
        <artifactId>flink-avro</artifactId>
        <version>${flink.version}</version>
        <scope>compile</scope>
      </dependency>

      <dependency>
        <groupId>org.apache.flink</groupId>
        <artifactId>flink-clients_2.11</artifactId>
        <version>${flink.version}</version>
        <scope>compile</scope>
      </dependency>

      <!--Hadoop dependencies -->
      <dependency>
        <groupId>org.apache.hadoop</groupId>
        <artifactId>hadoop-client</artifactId>
        <version>${hadoop-2.version}</version>
        <optional>true</optional>
      </dependency>

      <dependency>
        <groupId>org.apache.cxf</groupId>
        <artifactId>cxf-rt-frontend-jaxrs</artifactId>
        <version>${cxf-rt-frontend-jaxrs.version}</version>
      </dependency>

      <dependency>
        <groupId>org.apache.avro</groupId>
        <artifactId>avro</artifactId>
        <version>${avro.version}</version>
        <exclusions>
          <exclusion>
            <groupId>ant</groupId>
            <artifactId>ant</artifactId>
          </exclusion>
        </exclusions>
      </dependency>

      <dependency>
        <groupId>org.apache.avro</groupId>
        <artifactId>avro-compiler</artifactId>
        <version>${avro.version}</version>
        <exclusions>
          <exclusion>
            <groupId>ant</groupId>
            <artifactId>ant</artifactId>
          </exclusion>
        </exclusions>
      </dependency>

      <dependency>
        <groupId>org.apache.avro</groupId>
        <artifactId>avro-mapred</artifactId>
        <version>${avro.version}</version>
        <exclusions>
          <exclusion>
            <groupId>ant</groupId>
            <artifactId>ant</artifactId>
          </exclusion>
        </exclusions>
      </dependency>

      <dependency>
        <groupId>org.apache.hbase</groupId>
        <artifactId>hbase-client</artifactId>
        <version>${hbase.version}</version>
        <exclusions>
          <exclusion>
            <groupId>org.apache.hadoop</groupId>
            <artifactId>avro</artifactId>
          </exclusion>
          <exclusion>
            <artifactId>slf4j-log4j12</artifactId>
            <groupId>org.slf4j</groupId>
          </exclusion>
          <exclusion>
            <artifactId>hadoop-common</artifactId>
            <groupId>org.apache.hadoop</groupId>
          </exclusion>
          <exclusion>
            <artifactId>hadoop-yarn-common</artifactId>
            <groupId>org.apache.hadoop</groupId>
          </exclusion>
          <exclusion>
            <artifactId>hadoop-mapreduce-client-core</artifactId>
            <groupId>org.apache.hadoop</groupId>
          </exclusion>
          <exclusion>
            <artifactId>hadoop-auth</artifactId>
            <groupId>org.apache.hadoop</groupId>
          </exclusion>
        </exclusions>
      </dependency>
      <dependency>
        <groupId>org.apache.hbase</groupId>
        <artifactId>hbase-testing-util</artifactId>
        <version>${hbase.test.version}</version>
        <type>test-jar</type>
        <exclusions>
          <exclusion>
            <groupId>org.apache.hadoop</groupId>
            <artifactId>avro</artifactId>
          </exclusion>
          <exclusion>
            <artifactId>slf4j-log4j12</artifactId>
            <groupId>org.slf4j</groupId>
          </exclusion>
          <exclusion>
            <artifactId>hadoop-common</artifactId>
            <groupId>org.apache.hadoop</groupId>
          </exclusion>
          <exclusion>
            <artifactId>hadoop-yarn-common</artifactId>
            <groupId>org.apache.hadoop</groupId>
          </exclusion>
          <exclusion>
            <artifactId>hadoop-mapreduce-client-core</artifactId>
            <groupId>org.apache.hadoop</groupId>
          </exclusion>
          <exclusion>
            <artifactId>hadoop-auth</artifactId>
            <groupId>org.apache.hadoop</groupId>
          </exclusion>
        </exclusions>
      </dependency>

      <!-- Cassandra Dependencies -->
      <dependency>
        <groupId>org.apache.cassandra</groupId>
        <artifactId>cassandra-all</artifactId>
        <version>${cassandra.version}</version>
        <scope>test</scope>
        <exclusions>
          <exclusion>
            <groupId>org.apache.cassandra.deps</groupId>
            <artifactId>avro</artifactId>
          </exclusion>
        </exclusions>
      </dependency>

      <dependency>
        <groupId>org.apache.cassandra</groupId>
        <artifactId>cassandra-thrift</artifactId>
        <version>${cassandra.version}</version>
      </dependency>

      <dependency>
        <groupId>com.ibm.icu</groupId>
        <artifactId>icu4j</artifactId>
        <version>49.1</version>
      </dependency>
      <dependency>
        <groupId>commons-codec</groupId>
        <artifactId>commons-codec</artifactId>
        <version>1.7</version>
      </dependency>
      <dependency>
        <groupId>commons-cli</groupId>
        <artifactId>commons-cli</artifactId>
        <version>1.2</version>
      </dependency>
      <dependency>
        <groupId>commons-digester</groupId>
        <artifactId>commons-digester</artifactId>
        <version>1.7</version>
        <exclusions>
          <exclusion>
            <groupId>xml-apis</groupId>
            <artifactId>xml-apis</artifactId>
          </exclusion>
        </exclusions>
      </dependency>
      <dependency>
        <groupId>commons-fileupload</groupId>
        <artifactId>commons-fileupload</artifactId>
        <version>1.2.1</version>
      </dependency>
      <dependency>
        <groupId>commons-io</groupId>
        <artifactId>commons-io</artifactId>
        <version>${commons-io.version}</version>
      </dependency>
      <dependency>
        <groupId>org.apache.httpcomponents</groupId>
        <artifactId>httpclient</artifactId>
        <version>${httpcomponents.version}</version>
      </dependency>
      <dependency>
        <groupId>org.apache.httpcomponents</groupId>
        <artifactId>httpmime</artifactId>
        <version>${httpcomponents.version}</version>
        <exclusions>
          <exclusion>
            <groupId>commons-logging</groupId>
            <artifactId>commons-logging</artifactId>
          </exclusion>
        </exclusions>
      </dependency>
      <dependency>
        <groupId>commons-logging</groupId>
        <artifactId>commons-logging</artifactId>
        <version>1.1.1</version>
      </dependency>
      <dependency>
        <groupId>hsqldb</groupId>
        <artifactId>hsqldb</artifactId>
        <version>1.8.0.10</version>
      </dependency>
      <dependency>
        <groupId>jakarta-regexp</groupId>
        <artifactId>jakarta-regexp</artifactId>
        <version>1.4</version>
      </dependency>
      <dependency>
        <groupId>javax.activation</groupId>
        <artifactId>activation</artifactId>
        <version>1.1</version>
      </dependency>
      <dependency>
        <groupId>javax.mail</groupId>
        <artifactId>mail</artifactId>
        <version>1.4.1</version>
      </dependency>
      <dependency>
        <groupId>jline</groupId>
        <artifactId>jline</artifactId>
        <version>0.9.1</version>
      </dependency>
      <dependency>
        <groupId>org.apache.ant</groupId>
        <artifactId>ant</artifactId>
        <version>1.8.2</version>
        <exclusions>
          <exclusion>
            <groupId>org.apache.ant</groupId>
            <artifactId>ant-launcher</artifactId>
          </exclusion>
        </exclusions>
      </dependency>
      <dependency>
        <groupId>org.apache.commons</groupId>
        <artifactId>commons-compress</artifactId>
        <version>1.4.1</version>
      </dependency>
      <dependency>
        <groupId>net.arnx</groupId>
        <artifactId>jsonic</artifactId>
        <version>1.2.7</version>
      </dependency>
      <dependency>
        <groupId>com.cybozu.labs</groupId>
        <artifactId>langdetect</artifactId>
        <version>1.1-20120112</version>
      </dependency>
      <dependency>
        <groupId>org.apache.derby</groupId>
        <artifactId>derby</artifactId>
        <version>10.9.1.0</version>
      </dependency>
      <dependency>
        <groupId>org.apache.tika</groupId>
        <artifactId>tika-core</artifactId>
        <version>${tika.version}</version>
      </dependency>
      <dependency>
        <groupId>org.apache.tika</groupId>
        <artifactId>tika-parsers</artifactId>
        <version>${tika.version}</version>
        <exclusions>
          <exclusion>
            <groupId>com.adobe.xmp</groupId>
            <artifactId>xmpcore</artifactId>
          </exclusion>
          <exclusion>
            <groupId>commons-logging</groupId>
            <artifactId>commons-logging</artifactId>
          </exclusion>
          <exclusion>
            <groupId>org.apache.geronimo.specs</groupId>
            <artifactId>geronimo-stax-api_1.0_spec</artifactId>
          </exclusion>
          <exclusion>
            <groupId>org.gagravarr</groupId>
            <artifactId>vorbis-java-core</artifactId>
          </exclusion>
          <exclusion>
            <groupId>asm</groupId>
            <artifactId>asm</artifactId>
          </exclusion>
          <exclusion>
            <groupId>org.aspectj</groupId>
            <artifactId>aspectjrt</artifactId>
          </exclusion>
        </exclusions>
      </dependency>
      <dependency>
        <groupId>org.apache.uima</groupId>
        <artifactId>AlchemyAPIAnnotator</artifactId>
        <version>2.3.1</version>
      </dependency>
      <dependency>
        <groupId>org.apache.uima</groupId>
        <artifactId>OpenCalaisAnnotator</artifactId>
        <version>2.3.1</version>
      </dependency>
      <dependency>
        <groupId>org.apache.uima</groupId>
        <artifactId>Tagger</artifactId>
        <version>2.3.1</version>
      </dependency>
      <dependency>
        <groupId>org.apache.uima</groupId>
        <artifactId>WhitespaceTokenizer</artifactId>
        <version>2.3.1</version>
      </dependency>
      <dependency>
        <groupId>org.apache.uima</groupId>
        <artifactId>uimaj-core</artifactId>
        <version>2.3.1</version>
      </dependency>
      <dependency>
        <groupId>org.apache.velocity</groupId>
        <artifactId>velocity</artifactId>
        <version>1.7</version>
      </dependency>
      <dependency>
        <groupId>org.apache.velocity</groupId>
        <artifactId>velocity-tools</artifactId>
        <version>2.0</version>
      </dependency>
      <dependency>
        <groupId>org.apache.zookeeper</groupId>
        <artifactId>zookeeper</artifactId>
        <version>3.4.6</version>
      </dependency>
      <dependency>
        <groupId>org.carrot2</groupId>
        <artifactId>carrot2-mini</artifactId>
        <version>3.6.2</version>
      </dependency>
      <dependency>
        <groupId>org.carrot2</groupId>
        <artifactId>morfologik-polish</artifactId>
        <version>1.5.5</version>
      </dependency>
      <dependency>
        <groupId>org.codehaus.woodstox</groupId>
        <artifactId>wstx-asl</artifactId>
        <version>3.2.7</version>
      </dependency>
      <dependency>
        <groupId>org.easymock</groupId>
        <artifactId>easymock</artifactId>
        <version>3.0</version>
        <scope>test</scope>
      </dependency>
      <dependency>
        <groupId>org.eclipse.jetty</groupId>
        <artifactId>jetty-server</artifactId>
        <version>${jetty.version}</version>
      </dependency>
      <dependency>
        <groupId>org.eclipse.jetty</groupId>
        <artifactId>jetty-http</artifactId>
        <version>${jetty.version}</version>
      </dependency>
      <dependency>
        <groupId>org.eclipse.jetty</groupId>
        <artifactId>jetty-io</artifactId>
        <version>${jetty.version}</version>
      </dependency>
      <dependency>
        <groupId>org.eclipse.jetty</groupId>
        <artifactId>jetty-deploy</artifactId>
        <version>${jetty.version}</version>
      </dependency>
      <dependency>
        <groupId>org.eclipse.jetty</groupId>
        <artifactId>jetty-continuation</artifactId>
        <version>${jetty.version}</version>
      </dependency>
      <dependency>
        <groupId>org.eclipse.jetty</groupId>
        <artifactId>jetty-jmx</artifactId>
        <version>${jetty.version}</version>
      </dependency>
      <dependency>
        <groupId>org.eclipse.jetty</groupId>
        <artifactId>jetty-rewrite</artifactId>
        <version>${jetty.version}</version>
      </dependency>
      <dependency>
        <groupId>org.eclipse.jetty</groupId>
        <artifactId>jetty-security</artifactId>
        <version>${jetty.version}</version>
      </dependency>
      <dependency>
        <groupId>org.eclipse.jetty</groupId>
        <artifactId>jetty-servlets</artifactId>
        <version>${jetty.version}</version>
      </dependency>
      <dependency>
        <groupId>org.eclipse.jetty</groupId>
        <artifactId>jetty-xml</artifactId>
        <version>${jetty.version}</version>
      </dependency>
      <dependency>
        <groupId>org.eclipse.jetty</groupId>
        <artifactId>jetty-servlet</artifactId>
        <version>${jetty.version}</version>
      </dependency>
      <dependency>
        <groupId>org.eclipse.jetty</groupId>
        <artifactId>jetty-util</artifactId>
        <version>${jetty.version}</version>
      </dependency>
      <dependency>
        <groupId>org.eclipse.jetty</groupId>
        <artifactId>jetty-webapp</artifactId>
        <version>${jetty.version}</version>
      </dependency>
      <dependency>
        <groupId>org.restlet.jee</groupId>
        <artifactId>org.restlet</artifactId>
        <version>${restlet.version}</version>
      </dependency>
      <dependency>
        <groupId>org.restlet.jee</groupId>
        <artifactId>org.restlet.ext.servlet</artifactId>
        <version>${restlet.version}</version>
      </dependency>
      <dependency>
        <groupId>org.slf4j</groupId>
        <artifactId>jcl-over-slf4j</artifactId>
        <version>${slf4j.version}</version>
      </dependency>
      <dependency>
        <groupId>org.slf4j</groupId>
        <artifactId>jul-to-slf4j</artifactId>
        <version>${slf4j.version}</version>
      </dependency>
      <dependency>
        <groupId>org.eclipse.jetty.orbit</groupId>
        <artifactId>javax.servlet</artifactId>
        <version>3.0.0.v201112011016</version>
      </dependency>
      <dependency>
        <groupId>com.spatial4j</groupId>
        <artifactId>spatial4j</artifactId>
        <version>0.3</version>
      </dependency>
      <dependency>
        <groupId>com.carrotsearch.randomizedtesting</groupId>
        <artifactId>randomizedtesting-runner</artifactId>
        <version>2.0.10</version>
      </dependency>

      <!-- Amazon Dependencies -->
      <dependency>
        <groupId>com.amazonaws</groupId>
        <artifactId>aws-java-sdk</artifactId>
        <version>${amazon.version}</version>
      </dependency>

      <!-- Misc Dependencies -->
      <dependency>
        <groupId>com.google.guava</groupId>
        <artifactId>guava</artifactId>
        <version>${guava.version}</version>
      </dependency>

      <dependency>
        <groupId>commons-lang</groupId>
        <artifactId>commons-lang</artifactId>
        <version>${commons-lang.version}</version>
      </dependency>

      <dependency>
        <groupId>org.jdom</groupId>
        <artifactId>jdom</artifactId>
        <version>${jdom.version}</version>
        <exclusions>
          <exclusion>
            <groupId>maven-plugins</groupId>
            <artifactId>maven-cobertura-plugin</artifactId>
          </exclusion>
          <exclusion>
            <groupId>maven-plugins</groupId>
            <artifactId>maven-findbugs-plugin</artifactId>
          </exclusion>
        </exclusions>
      </dependency>

      <!-- Logging Dependencies -->
      <dependency>
        <groupId>org.slf4j</groupId>
        <artifactId>slf4j-api</artifactId>
        <version>${slf4j.version}</version>
      </dependency>

      <dependency>
        <groupId>org.slf4j</groupId>
        <artifactId>slf4j-simple</artifactId>
        <version>${slf4j.version}</version>
      </dependency>

      <dependency>
        <groupId>org.slf4j</groupId>
        <artifactId>slf4j-jdk14</artifactId>
        <version>${slf4j.version}</version>
      </dependency>

      <dependency>
        <groupId>org.slf4j</groupId>
        <artifactId>slf4j-log4j12</artifactId>
        <version>${slf4j.version}</version>
      </dependency>
      <dependency>
        <groupId>org.slf4j</groupId>
        <artifactId>log4j-over-slf4j</artifactId>
        <version>${slf4j.version}</version>
      </dependency>
      <dependency>
        <groupId>log4j</groupId>
        <artifactId>log4j</artifactId>
        <version>${log4j.version}</version>
        <exclusions>
          <exclusion>
            <groupId>com.sun.jdmk</groupId>
            <artifactId>jmxtools</artifactId>
          </exclusion>
          <exclusion>
            <groupId>com.sun.jmx</groupId>
            <artifactId>jmxri</artifactId>
          </exclusion>
          <exclusion>
            <groupId>javax.mail</groupId>
            <artifactId>mail</artifactId>
          </exclusion>
          <exclusion>
            <groupId>javax.jms</groupId>
            <artifactId>jms</artifactId>
          </exclusion>
        </exclusions>
      </dependency>

      <!-- JCache Dependencies -->
      <dependency>
        <groupId>com.hazelcast</groupId>
        <artifactId>hazelcast-all</artifactId>
        <version>${hazelcast.version}</version>
      </dependency>

      <dependency>
        <groupId>javax.cache</groupId>
        <artifactId>cache-api</artifactId>
        <version>${jsr107.api.version}</version>
      </dependency>

      <!-- OrientDB Dependencies -->
      <dependency>
        <groupId>com.orientechnologies</groupId>
        <artifactId>orientdb-client</artifactId>
        <version>${orientdb.version}</version>
      </dependency>

      <dependency>
        <groupId>com.orientechnologies</groupId>
        <artifactId>orientdb-server</artifactId>
        <version>${orientdb.version}</version>
      </dependency>

      <dependency>
        <groupId>com.orientechnologies</groupId>
        <artifactId>orientdb-core</artifactId>
        <version>${orientdb.version}</version>
      </dependency>

      <dependency>
        <groupId>com.orientechnologies</groupId>
        <artifactId>orientdb-graphdb</artifactId>
        <version>${orientdb.version}</version>
      </dependency>

      <dependency>
        <groupId>com.github.raymanrt</groupId>
        <artifactId>orientqb</artifactId>
        <version>${orientqb.version}</version>
      </dependency>

      <!-- Pig -->
      <dependency>
          <groupId>org.apache.pig</groupId>
          <artifactId>pig</artifactId>
          <classifier>h2</classifier>
          <version>${pig.version}</version>
          <exclusions>
              <exclusion>
                  <groupId>org.apache.avro</groupId>
                  <artifactId>avro</artifactId>
              </exclusion>
          </exclusions>
      </dependency>

      <dependency>
        <groupId>com.hazelcast.jet</groupId>
        <artifactId>hazelcast-jet</artifactId>
        <version>${hazelcast.jet.version}</version>
      </dependency>

      <!--Aerospike Dependency -->
      <dependency>
        <groupId>com.aerospike</groupId>
        <artifactId>aerospike-client</artifactId>
        <version>${aerospike.version}</version>
      </dependency>

      <!-- Testing Dependencies -->
      <dependency>
        <groupId>org.apache.hadoop</groupId>
        <artifactId>hadoop-minicluster</artifactId>
        <version>${hadoop-2.test.version}</version>
      </dependency>

      <dependency>
        <groupId>junit</groupId>
        <artifactId>junit</artifactId>
        <version>${junit.version}</version>
      </dependency>

      <dependency>
        <groupId>org.codehaus.sonar</groupId>
        <artifactId>sonar-maven-plugin</artifactId>
        <version>4.4</version>
      </dependency>

      <dependency>
        <groupId>org.testcontainers</groupId>
        <artifactId>testcontainers</artifactId>
        <version>${test.container.version}</version>
      </dependency>

      <!-- Testing Dependencies for Ignite-->
      <dependency>
        <groupId>org.apache.ignite</groupId>
        <artifactId>ignite-indexing</artifactId>
        <version>${ignite.version}</version>
      </dependency>
      <dependency>
        <groupId>org.apache.ignite</groupId>
        <artifactId>ignite-core</artifactId>
        <version>${ignite.version}</version>
      </dependency>

      <!-- Hive DataStore dependencies -->
      <dependency>
        <groupId>org.apache.hive</groupId>
        <artifactId>hive-jdbc</artifactId>
        <version>${hive.version}</version>
        <scope>compile</scope>
        <exclusions>
          <exclusion>
            <groupId>org.apache.logging.log4j</groupId>
            <artifactId>log4j-slf4j-impl</artifactId>
          </exclusion>
        </exclusions>
      </dependency>

      <dependency>
        <groupId>org.apache.hive</groupId>
        <artifactId>hive-service</artifactId>
        <version>${hive.version}</version>
        <exclusions>
          <exclusion>
            <groupId>org.apache.logging.log4j</groupId>
            <artifactId>log4j-slf4j-impl</artifactId>
          </exclusion>
        </exclusions>
      </dependency>

      <dependency>
        <groupId>org.apache.hive</groupId>
        <artifactId>hive-exec</artifactId>
        <version>${hive.version}</version>
        <exclusions>
          <exclusion>
            <groupId>org.apache.logging.log4j</groupId>
            <artifactId>log4j-slf4j-impl</artifactId>
          </exclusion>
        </exclusions>
      </dependency>

      <dependency>
        <groupId>org.apache.metamodel</groupId>
        <artifactId>MetaModel-jdbc</artifactId>
        <version>${metamodel.version}</version>
      </dependency>

      <dependency>
        <groupId>org.apache.metamodel</groupId>
        <artifactId>MetaModel-core</artifactId>
        <version>${metamodel.version}</version>
      </dependency>

      <dependency>
        <groupId>org.json</groupId>
        <artifactId>json</artifactId>
        <version>${json.version}</version>
      </dependency>
    </dependencies>
  </dependencyManagement>

</project><|MERGE_RESOLUTION|>--- conflicted
+++ resolved
@@ -771,11 +771,8 @@
     <module>gora-solr</module>
     <module>gora-aerospike</module>
     <module>gora-ignite</module>
-<<<<<<< HEAD
+    <module>gora-hive</module>
     <module>gora-jet</module>
-=======
-    <module>gora-hive</module>
->>>>>>> 2f97b50c
     <module>gora-tutorial</module>
     <module>sources-dist</module>
   </modules>
