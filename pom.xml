--- conflicted
+++ resolved
@@ -832,15 +832,9 @@
     <!-- Kudu Dependencies -->
     <kudu.version>1.9.0</kudu.version>
     <!-- Solr Dependencies -->
-<<<<<<< HEAD
-    <lucene-solr.version>8.0.0</lucene-solr.version>
+    <lucene-solr.version>8.5.0</lucene-solr.version>
     <solr-solrj.version>8.5.0</solr-solrj.version>
     <jetty.version>9.4.27.v20200227</jetty.version>
-=======
-    <lucene-solr.version>8.5.0</lucene-solr.version>
-    <solr-solrj.version>8.0.0</solr-solrj.version>
-    <jetty.version>9.4.14.v20181114</jetty.version>
->>>>>>> 588cdc45
     <tika.version>1.12</tika.version>
     <httpcomponents.version>4.5.10</httpcomponents.version>
     <commons-io.version>2.5</commons-io.version>
