<?xml version="1.0" encoding="UTF-8"?>
<!--
  Licensed to the Apache Software Foundation (ASF) under one
  or more contributor license agreements.  See the NOTICE file
  distributed with this work for additional information
  regarding copyright ownership.  The ASF licenses this file
  to you under the Apache License, Version 2.0 (the
  "License"); you may not use this file except in compliance
  with the License.  You may obtain a copy of the License at

    http://www.apache.org/licenses/LICENSE-2.0

  Unless required by applicable law or agreed to in writing,
  software distributed under the License is distributed on an
  "AS IS" BASIS, WITHOUT WARRANTIES OR CONDITIONS OF ANY
  KIND, either express or implied.  See the License for the
  specific language governing permissions and limitations
  under the License.
-->
<project xmlns="http://maven.apache.org/POM/4.0.0" xmlns:xsi="http://www.w3.org/2001/XMLSchema-instance" xsi:schemaLocation="http://maven.apache.org/POM/4.0.0 http://maven.apache.org/xsd/maven-4.0.0.xsd">
  <modelVersion>4.0.0</modelVersion>

  <parent>
    <groupId>org.apache</groupId>
    <artifactId>apache</artifactId>
    <version>24</version>
  </parent>

  <groupId>org.apache.gora</groupId>
  <artifactId>gora</artifactId>
  <packaging>pom</packaging>
  <version>1.0-SNAPSHOT</version>
  <name>Apache Gora</name>
  <description>The Apache Gora open source framework provides an in-memory data model and
    persistence for big data. Gora supports persisting to column stores, key value stores,
    document stores and RDBMSs, and analyzing the data with extensive Apache Hadoop MapReduce
    support. </description>
  <url>http://gora.apache.org</url>
  <inceptionYear>2010</inceptionYear>

  <licenses>
    <license>
      <name>The Apache Software License, Version 2.0</name>
      <url>http://www.apache.org/licenses/LICENSE-2.0.txt</url>
    </license>
  </licenses>

  <organization>
    <name>The Apache Software Foundation</name>
    <url>http://www.apache.org/</url>
  </organization>

  <developers>
    <developer>
      <id>alparslanavci</id>
      <name>Alparslan Avci</name>
      <email>alparslanavci [at] apache [dot] org</email>
      <roles>
        <role>Committer</role>
        <role>PMC Member</role>
      </roles>
    </developer>
    <developer>
      <id>ab</id>
      <name>Andrzej Bialecki</name>
      <email>ab [at] apache [dot] org</email>
      <roles>
        <role>Committer</role>
        <role>PMC Member</role>
      </roles>
    </developer>
    <developer>
      <id>ahart</id>
      <name>Andrew Hart</name>
      <email>ahart [at] apache [dot] org</email>
      <roles>
        <role>Committer</role>
        <role>PMC Member</role>
      </roles>
    </developer>
    <developer>
      <id>alfonsonishikawa</id>
      <name>Alfonso Nishikawa</name>
      <email>alfonsonishikawa [at] apache [dot] org</email>
      <roles>
        <role>Committer</role>
        <role>PMC Member</role>
      </roles>
    </developer>
    <developer>
      <id>cguzel</id>
      <name>Cihad Guzel</name>
      <email>cguzel [at] apache [dot] org</email>
      <roles>
        <role>Committer</role>
        <role>PMC Member</role>
      </roles>
    </developer>
    <developer>
      <id>dogacan</id>
      <name>Doğacan Güney</name>
      <email>dogacan [at] apache [dot] org</email>
      <roles>
        <role>Committer</role>
        <role>PMC Member</role>
      </roles>
    </developer>
    <developer>
      <id>enis</id>
      <name>Enis Soztutar</name>
      <email>enis [at] apache [dot] org</email>
      <roles>
        <role>Committer</role>
        <role>PMC Member</role>
      </roles>
    </developer>
    <developer>
      <id>ferdy</id>
      <name>Ferdy Galema</name>
      <email>ferdy [at] apache [dot] org</email>
      <roles>
        <role>Committer</role>
        <role>PMC Member</role>
      </roles>
    </developer>
    <developer>
      <id>hsaputra</id>
      <name>Henry Saputra</name>
      <email>hsaputra [at] apache [dot] org</email>
      <roles>
        <role>Committer</role>
        <role>PMC Member</role>
      </roles>
    </developer>
    <developer>
      <id>iocanel</id>
      <name>Ioannis Canellos</name>
      <email>iocanel [at] apache [dot] org</email>
      <roles>
        <role>Committer</role>
        <role>PMC Member</role>
      </roles>
    </developer>
    <developer>
      <id>jhnmora000</id>
      <name>John Mora</name>
      <email>jhnmora000[at] apache [dot] org</email>
      <roles>
        <role>Committer</role>
        <role>PMC Member</role>
      </roles>
    </developer>
    <developer>
      <id>jnioche</id>
      <name>Julien Nioche</name>
      <email>jnioche[at] apache [dot] org</email>
      <roles>
        <role>Committer</role>
        <role>PMC Member</role>
      </roles>
    </developer>
    <developer>
      <id>kamaci</id>
      <name>Furkan KAMACI</name>
      <email>kamaci [at] apache [dot] org</email>
      <roles>
        <role>Committer</role>
        <role>PMC Member</role>
      </roles>
    </developer>
    <developer>
      <id>kturner</id>
      <name>Keith Turner</name>
      <email>kturner [at] apache [dot] org</email>
      <roles>
        <role>Committer</role>
        <role>PMC Member</role>
      </roles>
    </developer>
    <developer>
      <id>nishadi</id>
      <name>Nishadi Kirielle</name>
      <email>nishadi [at] apache [dot] org</email>
      <roles>
        <role>Committer</role>
        <role>PMC Member</role>
      </roles>
    </developer>
    <developer>
      <id>djkevincr</id>
      <name>Kevin Ratnasekera</name>
      <email>djkevincr [at] apache [dot] org</email>
      <roles>
        <role>Committer</role>
        <role>PMC Member</role>
        <role>PMC Chair</role>
      </roles>
    </developer>
    <developer>
      <id>madhawa</id>
      <name>Madhawa Kasun Gunasekara</name>
      <email>madhawa [at] apache [dot] org</email>
      <roles>
        <role>Committer</role>
        <role>PMC Member</role>
      </roles>
    </developer>
    <developer>
      <id>lewismc</id>
      <name>Lewis John McGibbney</name>
      <email>lewismc [at] apache [dot] org</email>
      <roles>
        <role>Committer</role>
        <role>PMC Member</role>
        <role>Champion</role>
      </roles>
    </developer>
    <developer>
      <id>mattmann</id>
      <name>Chris Mattmann</name>
      <email>mattmann [at] apache [dot] org</email>
      <roles>
        <role>Committer</role>
        <role>PMC Member</role>
        <role>Champion</role>
      </roles>
    </developer>
    <developer>
      <id>sertan</id>
      <name>Sertan Alkan</name>
      <email>sertan [at] apache [dot] org</email>
      <roles>
        <role>Committer</role>
        <role>PMC Member</role>
      </roles>
    </developer>
    <developer>
      <id>woollard</id>
      <name>Dave Woollard</name>
      <email>woollard [at] apache [dot] org</email>
      <roles>
        <role>Committer</role>
        <role>PMC Member</role>
      </roles>
    </developer>
    <developer>
      <id>kazk</id>
      <name>Kazuomi Kashii</name>
      <email>kazk [at] apache [dot] org</email>
      <roles>
        <role>Committer</role>
        <role>PMC Member</role>
      </roles>
    </developer>
    <developer>
      <id>rmarroquin</id>
      <name>Renato Marroquin</name>
      <email>rmarroquin [at] apache [dot] org</email>
      <roles>
        <role>Committer</role>
        <role>PMC Member</role>
      </roles>
    </developer>
    <developer>
      <id>rherget</id>
      <name>Roland von Herget</name>
      <email>rherget [at] apache [dot] org</email>
      <roles>
        <role>Committer</role>
        <role>PMC Member</role>
      </roles>
    </developer>
    <developer>
      <id>drazzib</id>
      <name>Damien Raude-Morvan</name>
      <email>drazzib [at] apache [dot] org</email>
      <roles>
        <role>Committer</role>
        <role>PMC Member</role>
      </roles>
    </developer>
    <developer>
      <id>otrack</id>
      <name>Pierre Sutra</name>
      <email>otrack [at] apache [dot] org</email>
      <roles>
        <role>Committer</role>
        <role>PMC Member</role>
      </roles>
    </developer>
    <developer>
      <id>talat</id>
      <name>Talat UYARER</name>
      <email>talat [at] apache [dot] org</email>
      <roles>
        <role>Committer</role>
        <role>PMC Member</role>
      </roles>
    </developer>
    <developer>
      <id>chanakadkb</id>
      <name>Chanaka Balasooriya</name>
      <email>chanakadkb [at] apache [dot] org</email>
      <roles>
        <role>Committer</role>
        <role>PMC Member</role>
      </roles>
    </developer>
    <developer>
      <id>sheriffo</id>
      <name>Sheriffo Ceesay</name>
      <email>sheriffo [at] apache [dot] org</email>
      <roles>
        <role>Committer</role>
        <role>PMC Member</role>
      </roles>
    </developer>
  </developers>

  <mailingLists>
    <mailingList>
      <name>Dev Mailing List</name>
      <post>dev[at]gora[dot]apache[dot]org</post>
      <subscribe>dev-subscribe[at]gora[dot]apache[dot]org</subscribe>
      <unsubscribe>dev-unsubscribe[at]gora[dot]apache[dot]org</unsubscribe>
      <archive>http://mail-archives.apache.org/mod_mbox/gora-dev/</archive>
    </mailingList>

    <mailingList>
      <name>User Mailing List</name>
      <post>user[at]gora[dot]apache[dot]org</post>
      <subscribe>user-subscribe[at]gora[dot]apache[dot]org</subscribe>
      <unsubscribe>user-unsubscribe[at]gora[dot]apache[dot]org</unsubscribe>
      <archive>http://mail-archives.apache.org/mod_mbox/gora-dev/</archive>
    </mailingList>

    <mailingList>
      <name>Commits Mailing List</name>
      <post>commits[at]gora[dot]apache[dot]org</post>
      <subscribe>commits-subscribe[at]gora[dot]apache[dot]org</subscribe>
      <unsubscribe>commits-unsubscribe[at]gora[dot]apache[dot]org</unsubscribe>
      <archive>http://mail-archives.apache.org/mod_mbox/gora-commits</archive>
    </mailingList>
  </mailingLists>

  <scm>
    <connection>scm:git:http://gitbox.apache.org/repos/asf/gora.git</connection>
    <developerConnection>scm:git:http://gitbox.apache.org/repos/asf/gora.git</developerConnection>
    <url>https://gitbox.apache.org/repos/asf/gora.git</url>
    <tag>HEAD</tag>
  </scm>
  <issueManagement>
    <system>JIRA</system>
    <url>https://issues.apache.org/jira/browse/GORA</url>
  </issueManagement>
  <ciManagement>
    <system>Jenkins</system>
    <url>https://builds.apache.org/job/Gora-trunk/</url>
  </ciManagement>

  <!--distributionManagement>
    <repository>
      <id>apache.releases.https</id>
      <name>Apache Release Distribution Repository</name>
      <url>https://repository.apache.org/service/local/staging/deploy/maven2</url>
    </repository>
    <snapshotRepository>
      <id>apache.snapshots.https</id>
      <name>Apache Development Snapshot Repository</name>
      <url>https://repository.apache.org/content/repositories/snapshots</url>
    </snapshotRepository>
  </distributionManagement>

  <repositories>
    <repository>
      <id>apache.snapshots</id>
      <url>http://repository.apache.org/snapshots/</url>
      <name>Apache Snapshot Repo</name>
      <snapshots>
        <enabled>true</enabled>
      </snapshots>
      <releases>
        <enabled>false</enabled>
      </releases>
    </repository>
  </repositories-->

  <repositories>
    <repository>
      <id>conjars</id>
      <url>https://conjars.org/repo</url>
    </repository>
    <repository>
      <id>maven-restlet</id>
      <name>Public online Restlet repository</name>
      <url>https://maven.restlet.talend.com/</url>
    </repository>
  </repositories>

  <build>
    <defaultGoal>install</defaultGoal>
    <directory>target</directory>
    <outputDirectory>${basedir}/target/classes</outputDirectory>
    <finalName>${project.artifactId}-${project.version}</finalName>
    <testOutputDirectory>${basedir}/target/test-classes</testOutputDirectory>
    <sourceDirectory>${basedir}/src/main/java</sourceDirectory>
    <testSourceDirectory>${basedir}/src/test/java</testSourceDirectory>
    <pluginManagement>
      <plugins>
        <plugin>
          <groupId>org.apache.maven.plugins</groupId>
          <artifactId>maven-assembly-plugin</artifactId>
          <version>${maven-assembly-plugin.version}</version>
          <executions>
            <execution>
              <id>assembly</id>
              <phase>package</phase>
              <goals>
                <goal>single</goal>
              </goals>
            </execution>
          </executions>
          <configuration>
            <tarLongFileMode>posix</tarLongFileMode>
            <finalName>${assembly.finalName}</finalName>
            <descriptors>
              <descriptor>sources-dist/src/main/assembly/src.xml</descriptor>
            </descriptors>
          </configuration>
        </plugin>
        <plugin>
          <groupId>org.apache.maven.plugins</groupId>
          <artifactId>maven-deploy-plugin</artifactId>
          <version>${maven-deploy-plugin.version}</version>
          <configuration>
            <updateReleaseInfo>true</updateReleaseInfo>
          </configuration>
        </plugin>
        <plugin>
          <groupId>org.apache.maven.plugins</groupId>
          <artifactId>maven-clean-plugin</artifactId>
          <version>${maven-clean-plugin.version}</version>
          <configuration>
            <filesets>
              <fileset>
                <directory>${basedir}/lib</directory>
                <followSymlinks>false</followSymlinks>
                <useDefaultExcludes>true</useDefaultExcludes>
                <includes>
                  <include>*.jar</include>
                </includes>
              </fileset>
            </filesets>
          </configuration>
        </plugin>
        <plugin>
          <groupId>org.apache.maven.plugins</groupId>
          <artifactId>maven-release-plugin</artifactId>
          <version>${maven-release-plugin.version}</version>
          <configuration>
            <preparationGoals>install</preparationGoals>
            <mavenExecutorId>forked-path</mavenExecutorId>
            <useReleaseProfile>false</useReleaseProfile>
            <tagNameFormat>apache-gora-@{project.version}</tagNameFormat>
            <arguments>-Papache-release,release</arguments>
            <autoVersionSubmodules>true</autoVersionSubmodules>
          </configuration>
          <dependencies>
            <dependency>
              <groupId>org.apache.maven.scm</groupId>
              <artifactId>maven-scm-provider-gitexe</artifactId>
              <version>1.9</version>
            </dependency>
          </dependencies>
        </plugin>
        <!--This plugin's configuration is used to store Eclipse m2e settings
        only. It has no influence on the Maven build itself. -->
        <plugin>
          <groupId>org.eclipse.m2e</groupId>
          <artifactId>lifecycle-mapping</artifactId>
          <version>1.0.0</version>
          <configuration>
            <lifecycleMappingMetadata>
              <pluginExecutions>
                <pluginExecution>
                  <pluginExecutionFilter>
                    <groupId>org.apache.maven.plugins</groupId>
                    <artifactId>maven-dependency-plugin</artifactId>
                    <versionRange>[2.4,)</versionRange>
                    <goals>
                      <goal>copy-dependencies</goal>
                    </goals>
                  </pluginExecutionFilter>
                  <action>
                    <ignore />
                  </action>
                </pluginExecution>
                <pluginExecution>
                  <pluginExecutionFilter>
                    <groupId>org.codehaus.mojo</groupId>
                    <artifactId>build-helper-maven-plugin</artifactId>
                    <versionRange>[1.7,)</versionRange>
                    <goals>
                      <goal>reserve-network-port</goal>
                    </goals>
                  </pluginExecutionFilter>
                  <action>
                    <ignore />
                  </action>
                </pluginExecution>
                <pluginExecution>
                  <pluginExecutionFilter>
                    <groupId>de.thetaphi</groupId>
                    <artifactId>forbiddenapis</artifactId>
                    <versionRange>2.0</versionRange>
                    <goals>
                      <goal>testCheck</goal>
                    </goals>
                  </pluginExecutionFilter>
                  <action>
                    <ignore />
                  </action>
                </pluginExecution>
              </pluginExecutions>
            </lifecycleMappingMetadata>
          </configuration>
        </plugin>
        <plugin>
          <groupId>org.apache.maven.plugins</groupId>
          <artifactId>maven-compiler-plugin</artifactId>
          <version>${maven-compiler-plugin.version}</version>
          <inherited>true</inherited>
          <configuration>
            <source>${javac.src.version}</source>
            <target>${javac.target.version}</target>
            <showDeprecation>true</showDeprecation>
            <showWarnings>true</showWarnings>
            <!-- executable>{JAVA_HOME_1_7}/bin/javac</executable -->
            <fork>true</fork>
          </configuration>
          <executions>
            <!-- Eclipse do not support duplicated package-info.java, in both main and test. -->
            <!-- https://stackoverflow.com/questions/11246223/eclipse-javadoc-the-type-package-info-is-already-defined/35101574#35101574 -->
            <execution>
              <id>default-testCompile</id>
              <phase>test-compile</phase>
              <configuration>
                <testExcludes>
                  <exclude>**/package-info.java</exclude>
                </testExcludes>
              </configuration>
              <goals>
                <goal>testCompile</goal>
              </goals>
            </execution>
          </executions>
        </plugin>
        <plugin>
          <groupId>org.apache.maven.plugins</groupId>
          <artifactId>maven-javadoc-plugin</artifactId>
          <version>${maven-javadoc-plugin.version}</version>
          <configuration>
            <excludePackageNames>org.apache.gora.tutorial.log.generated;org.apache.gora.goraci.generated;org.apache.gora.benchmark.generated;</excludePackageNames>
          </configuration>
          <executions>
            <execution>
              <id>attach-javadocs</id>
              <goals>
                <goal>jar</goal>
              </goals>
              <configuration>
                <quiet>true</quiet>
                <archive>
                  <manifest>
                    <addDefaultImplementationEntries>true</addDefaultImplementationEntries>
                    <addDefaultSpecificationEntries>true</addDefaultSpecificationEntries>
                  </manifest>
                  <manifestEntries>
                    <Implementation-Build>${implementation.build}</Implementation-Build>
                    <Implementation-Build-Date>${maven.build.timestamp}</Implementation-Build-Date>
                    <X-Compile-Source-JDK>${javac.src.version}</X-Compile-Source-JDK>
                    <X-Compile-Target-JDK>${javac.target.version}</X-Compile-Target-JDK>
                  </manifestEntries>
                </archive>
              </configuration>
            </execution>
          </executions>
        </plugin>
      </plugins>
    </pluginManagement>
    <plugins>
      <plugin>
        <groupId>de.thetaphi</groupId>
        <artifactId>forbiddenapis</artifactId>
        <version>2.0</version>
        <configuration>
          <!-- disallow undocumented classes like sun.misc.Unsafe: -->
          <internalRuntimeForbidden>true</internalRuntimeForbidden>
          <!--
            if the used Java version is too new,
            don't fail, just do nothing:
          -->
          <failOnUnsupportedJava>false</failOnUnsupportedJava>
          <bundledSignatures>
            <bundledSignature>jdk-unsafe</bundledSignature>
            <bundledSignature>jdk-deprecated</bundledSignature>
            <bundledSignature>jdk-system-out</bundledSignature>
            <!--bundledSignature>commons-io-unsafe-${commons-io.version}</bundledSignature-->
          </bundledSignatures>
        </configuration>
        <executions>
          <execution>
            <goals>
              <goal>check</goal>
              <goal>testCheck</goal>
            </goals>
          </execution>
        </executions>
      </plugin>
      <plugin>
        <groupId>org.apache.maven.plugins</groupId>
        <artifactId>maven-compiler-plugin</artifactId>
      </plugin>
      <plugin>
        <groupId>org.apache.maven.plugins</groupId>
        <artifactId>maven-surefire-plugin</artifactId>
        <version>${maven-surfire-plugin.version}</version><!--$NO-MVN-MAN-VER$ -->
        <inherited>true</inherited>
        <configuration>
          <systemPropertyVariables>
            <hadoop.log.dir>${project.basedir}/target/test-logs/</hadoop.log.dir>
            <test.build.data>${project.basedir}/target/test-data/</test.build.data>
          </systemPropertyVariables>
          <argLine>-Xmx512m</argLine>
          <forkMode>always</forkMode>
          <testFailureIgnore>false</testFailureIgnore>
          <forkedProcessTimeoutInSeconds>2400</forkedProcessTimeoutInSeconds>
        </configuration>
      </plugin>
      <plugin>
        <groupId>org.apache.maven.plugins</groupId>
        <artifactId>maven-dependency-plugin</artifactId>
        <version>${maven-dependency-plugin.version}</version>
        <inherited>true</inherited>
        <executions>
          <execution>
            <id>copy</id>
            <phase>package</phase>
            <goals>
              <goal>copy-dependencies</goal>
            </goals>
            <configuration>
              <outputDirectory>lib</outputDirectory>
            </configuration>
          </execution>
        </executions>
      </plugin>
      <plugin>
        <groupId>org.apache.felix</groupId>
        <artifactId>maven-bundle-plugin</artifactId>
        <version>${maven-bundle-plugin.version}</version>
        <extensions>true</extensions>
        <inherited>true</inherited>
        <configuration>
          <instructions>
            <Bundle-Name>${project.name}</Bundle-Name>
            <Bundle-SymbolicName>${project.artifactId}</Bundle-SymbolicName>
            <Export-Package>${osgi.export}</Export-Package>
            <Import-Package>${osgi.import}</Import-Package>
            <DynamicImport-Package>${osgi.dynamic.import}</DynamicImport-Package>
            <Private-Package>${osgi.private}</Private-Package>
            <Require-Bundle>${osgi.bundles}</Require-Bundle>
            <Bundle-Activator>${osgi.activator}</Bundle-Activator>
          </instructions>
          <supportedProjectTypes>
            <supportedProjectType>jar</supportedProjectType>
            <supportedProjectType>war</supportedProjectType>
            <supportedProjectType>bundle</supportedProjectType>
          </supportedProjectTypes>
          <unpackBundle>true</unpackBundle>
        </configuration>
      </plugin>
    </plugins>
  </build>

  <profiles>
    <profile>
      <id>release</id>
      <build>
        <plugins>
          <!-- <plugin> <groupId>org.apache.rat</groupId> <artifactId>apache-rat-plugin</artifactId>
          <version>${apache-rat-plugin.version}</version> <executions> <execution>
          <id>rat-verify</id> <phase>test</phase> <goals> <goal>check</goal> </goals>
          </execution> </executions> <configuration> <licenses> <license implementation="org.apache.rat.analysis.license.SimplePatternBasedLicense">
          <licenseFamilyCategory>ASL20</licenseFamilyCategory> <licenseFamilyName>Apache
          Software License, 2.0</licenseFamilyName> <notes>Single licensed ASL v2.0</notes>
          <patterns> <pattern>Licensed to the Apache Software Foundation (ASF) under
          one or more contributor license agreements.</pattern> </patterns> </license>
          </licenses> <excludeSubProjects>false</excludeSubProjects> <excludes> <exclude>CHANGES.txt</exclude>
          <exclude>README.txt</exclude> <exclude>NOTICE.txt</exclude> <exclude>LICENSE.txt</exclude>
          <exclude>KEYS</exclude> <exclude>doap_Gora.rdf</exclude> <exclude>.gitignore/**/**</exclude>
          </excludes> </configuration> </plugin -->
          <plugin>
            <groupId>org.apache.maven.plugins</groupId>
            <artifactId>maven-source-plugin</artifactId>
            <version>${maven-source-plugin.version}</version>
            <executions>
              <execution>
                <id>attach-sources</id>
                <goals>
                  <goal>jar-no-fork</goal>
                </goals>
                <configuration>
                  <archive>
                    <manifest>
                      <addDefaultImplementationEntries>true</addDefaultImplementationEntries>
                      <addDefaultSpecificationEntries>true</addDefaultSpecificationEntries>
                    </manifest>
                    <manifestEntries>
                      <Implementation-Build>${implementation.build}</Implementation-Build>
                      <Implementation-Build-Date>${maven.build.timestamp}</Implementation-Build-Date>
                      <X-Compile-Source-JDK>${javac.src.version}</X-Compile-Source-JDK>
                      <X-Compile-Target-JDK>${javac.target.version}</X-Compile-Target-JDK>
                    </manifestEntries>
                  </archive>
                </configuration>
              </execution>
            </executions>
          </plugin>
          <plugin>
            <groupId>org.apache.maven.plugins</groupId>
            <artifactId>maven-javadoc-plugin</artifactId>
            <version>${maven-javadoc-plugin.version}</version>
            <configuration>
              <excludePackageNames>org.apache.gora.tutorial.log.generated;org.apache.gora.goraci.generated;org.apache.gora.benchmark.generated</excludePackageNames>
            </configuration>
            <executions>
              <execution>
                <id>attach-javadocs</id>
                <goals>
                  <goal>jar</goal>
                </goals>
                <configuration>
                  <quiet>true</quiet>
                  <archive>
                    <manifest>
                      <addDefaultImplementationEntries>true</addDefaultImplementationEntries>
                      <addDefaultSpecificationEntries>true</addDefaultSpecificationEntries>
                    </manifest>
                    <manifestEntries>
                      <Implementation-Build>${implementation.build}</Implementation-Build>
                      <Implementation-Build-Date>${maven.build.timestamp}</Implementation-Build-Date>
                      <X-Compile-Source-JDK>${javac.src.version}</X-Compile-Source-JDK>
                      <X-Compile-Target-JDK>${javac.target.version}</X-Compile-Target-JDK>
                    </manifestEntries>
                  </archive>
                </configuration>
              </execution>
            </executions>
          </plugin>
          <plugin>
            <groupId>net.nicoulaj.maven.plugins</groupId>
            <artifactId>checksum-maven-plugin</artifactId>
            <version>${checksum-maven-plugin.version}</version>
            <executions>
              <execution>
                <id>source-release-checksum</id>
                <goals>
                  <goal>files</goal>
                </goals>
              </execution>
            </executions>
            <configuration>
              <algorithms>
                <algorithm>SHA-512</algorithm>
              </algorithms>
              <fileSets>
                <fileSet>
                  <directory>${project.build.directory}</directory>
                  <includes>
                    <include>apache-gora-${project.version}-src.zip</include>
                    <include>apache-gora-${project.version}-src.tar.gz</include>
                  </includes>
                </fileSet>
              </fileSets>
              <failIfNoFiles>false</failIfNoFiles>
            </configuration>
          </plugin>
        </plugins>
      </build>
    </profile>
  </profiles>

  <modules>
    <module>gora-compiler</module>
    <module>gora-compiler-cli</module>
    <module>gora-core</module>
    <module>gora-pig</module>
    <module>gora-accumulo</module>
    <module>gora-cassandra</module>
    <module>gora-goraci</module>
    <module>gora-hbase</module>
    <module>gora-infinispan</module>
    <module>gora-jcache</module>
    <module>gora-orientdb</module>
    <module>gora-lucene</module>
    <module>gora-dynamodb</module>
    <module>gora-couchdb</module>
    <module>gora-maven-plugin</module>
    <module>gora-mongodb</module>
    <module>gora-solr</module>
    <module>gora-aerospike</module>
    <module>gora-ignite</module>
    <module>gora-kudu</module>
    <module>gora-hive</module>
    <module>gora-redis</module>
    <module>gora-jet</module>
    <module>gora-rethinkdb</module>
    <module>gora-elasticsearch</module>
    <module>gora-tutorial</module>
    <module>gora-benchmark</module>
    <module>sources-dist</module>
  </modules>

  <properties>
    <!-- Dependencies -->
    <osgi.version>4.2.0</osgi.version>
    <!-- Avro Dependencies -->
    <avro.version>1.8.2</avro.version>
    <!--     <jackson.version>1.6.9</jackson.version> -->
    <!-- Hadoop Dependencies -->
    <hadoop-2.version>2.5.2</hadoop-2.version>
    <hadoop-2.test.version>2.5.2</hadoop-2.test.version>
    <hbase.version>2.1.1</hbase.version>
    <hbase.test.version>2.1.1</hbase.test.version>
    <cxf-rt-frontend-jaxrs.version>2.5.2</cxf-rt-frontend-jaxrs.version>
    <!-- Amazon Dependencies -->
    <amazon.version>1.10.55</amazon.version>
    <!-- Cassandra Dependencies -->
    <cassandra-driver.version>3.11.1</cassandra-driver.version>
    <cassandra.version>3.11.0</cassandra.version>
    <!-- Ignite Dependencies -->
    <ignite.version>2.10.0</ignite.version>
    <sqlbuilder.version>2.1.7</sqlbuilder.version>
    <!-- Redis Dependencies -->
    <redisson.version>3.20.0</redisson.version>
    <!-- Kudu Dependencies -->
    <kudu.version>1.9.0</kudu.version>
    <!-- Solr Dependencies -->
    <lucene-solr.version>8.10.1</lucene-solr.version>
    <solr-solrj.version>8.0.0</solr-solrj.version>
    <jetty.version>9.4.14.v20181114</jetty.version>
    <tika.version>1.12</tika.version>
    <httpcomponents.version>4.5.6</httpcomponents.version>
    <commons-io.version>2.5</commons-io.version>
    <restlet.version>2.4.0</restlet.version>
    <!-- Flink Dependencies -->
    <flink.version>1.6.2</flink.version>
    <!-- Elasticsearch Dependencies -->
    <elasticsearch.version>7.10.1</elasticsearch.version>

<<<<<<< HEAD
    <spark.version>2.2.1</spark.version>
    <aerospike.version>5.1.8</aerospike.version>
=======
    <spark.version>2.4.8</spark.version>
    <aerospike.version>5.0.6</aerospike.version>
>>>>>>> 14e75d76
    <!-- Misc Dependencies -->
    <guava.version>13.0</guava.version>
    <commons-lang.version>2.6</commons-lang.version>
    <jdom.version>1.1.3</jdom.version>
    <hsqldb.version>2.2.8</hsqldb.version>
    <mysql.version>5.1.18</mysql.version>
    <xerces.version>2.9.1</xerces.version>
    <!-- Logging Dependencies -->
    <log4j.version>1.2.16</log4j.version>
    <slf4j.version>1.6.6</slf4j.version>

    <!-- JCache Dependencies -->
    <jsr107.api.version>1.0.0</jsr107.api.version>
    <hazelcast.version>3.12.2</hazelcast.version>
    <hazelcast.jet.version>3.1</hazelcast.jet.version>

    <!-- OrientDB Dependencies -->
    <orientdb.version>2.2.22</orientdb.version>
    <orientqb.version>0.2.0</orientqb.version>

    <!-- RethinkDB Dependencies -->
    <rethinkdb.version>2.4.4</rethinkdb.version>


    <!-- CouchDB Dependencies -->
    <couchdb.version>1.5.0</couchdb.version>

    <!-- MongoDB Dependencies -->
    <mongo.driver.version>3.12.10</mongo.driver.version>

    <!-- HiveStore Dependencies -->
    <metamodel.version>5.3.0</metamodel.version>
    <json.version>20180813</json.version>
    <hive.version>2.3.8</hive.version>
    <hadoop-common.version>2.6.0</hadoop-common.version>

    <!-- Testing Dependencies -->
    <junit.version>4.10</junit.version>
    <testcontainers.version>1.15.2</testcontainers.version>

    <!-- gora-benchmark and version dependencies -->
    <site.ycsb.version>0.17.0</site.ycsb.version>
    <datafactory.version>0.8</datafactory.version>


    <!-- Maven Plugin Dependencies -->
    <maven-compiler-plugin.version>3.1</maven-compiler-plugin.version>
    <maven-resources-plugin.version>2.5</maven-resources-plugin.version>
    <!-- pegged at 2.3.2 for eclipse users, see https://github.com/sonatype/m2eclipse-extras/issues/10 -->
    <maven-jar-plugin.version>2.3.2</maven-jar-plugin.version>
    <maven-dependency-plugin.version>2.9</maven-dependency-plugin.version>
    <build-helper-maven-plugin.version>1.7</build-helper-maven-plugin.version>
    <maven-surfire-plugin.version>2.20</maven-surfire-plugin.version>
    <maven-release-plugin.version>2.5</maven-release-plugin.version>
    <maven-bundle-plugin.version>2.5.3</maven-bundle-plugin.version>
    <maven-source-plugin.version>2.1.2</maven-source-plugin.version>
    <maven-javadoc-plugin.version>2.8.1</maven-javadoc-plugin.version>
    <maven-gpg-plugin.version>1.4</maven-gpg-plugin.version>
    <apache-rat-plugin.version>0.8</apache-rat-plugin.version>
    <maven-assembly-plugin.version>3.1.1</maven-assembly-plugin.version>
    <maven-deploy-plugin.version>2.5</maven-deploy-plugin.version>
    <checksum-maven-plugin.version>1.7</checksum-maven-plugin.version>
    <maven-clean-plugin.version>2.5</maven-clean-plugin.version>

    <!-- Pig Dependencies -->
    <pig.version>0.16.0</pig.version>

    <!-- General Properties -->
    <!--suppress UnresolvedMavenProperty -->
    <implementation.build>${scmBranch}@r${buildNumber}</implementation.build>
    <javac.src.version>1.8</javac.src.version>
    <javac.target.version>1.8</javac.target.version>
    <maven.compiler.target>1.8</maven.compiler.target>
    <maven.build.timestamp.format>yyyy-MM-dd HH:mm:ssZ</maven.build.timestamp.format>
    <skipTests>false</skipTests>
    <assembly.finalName>apache-${project.build.finalName}</assembly.finalName>
    <downloads.url>http://www.apache.org/dist/gora</downloads.url>
    <project.build.sourceEncoding>UTF-8</project.build.sourceEncoding>

    <!-- reproduceable builds: https://maven.apache.org/guides/mini/guide-reproducible-builds.html -->
    <project.build.outputTimestamp>1</project.build.outputTimestamp>
  </properties>

  <dependencyManagement>
    <dependencies>
      <!-- Internal Dependencies -->
      <dependency>
        <groupId>org.apache.gora</groupId>
        <artifactId>gora-core</artifactId>
        <version>${project.version}</version>
      </dependency>
      <dependency>
        <groupId>org.apache.gora</groupId>
        <artifactId>gora-core</artifactId>
        <version>${project.version}</version>
        <type>test-jar</type>
      </dependency>

      <dependency>
        <groupId>org.apache.gora</groupId>
        <artifactId>gora-solr</artifactId>
        <version>${project.version}</version>
      </dependency>
      <dependency>
        <groupId>org.apache.gora</groupId>
        <artifactId>gora-solr</artifactId>
        <version>${project.version}</version>
        <classifier>tests</classifier>
      </dependency>

      <dependency>
        <groupId>org.apache.gora</groupId>
        <artifactId>gora-cassandra</artifactId>
        <version>${project.version}</version>
      </dependency>
      <dependency>
        <groupId>org.apache.gora</groupId>
        <artifactId>gora-cassandra</artifactId>
        <version>${project.version}</version>
        <type>test-jar</type>
      </dependency>

      <dependency>
        <groupId>org.apache.gora</groupId>
        <artifactId>gora-compiler</artifactId>
        <version>${project.version}</version>
      </dependency>

      <dependency>
        <groupId>org.apache.gora</groupId>
        <artifactId>gora-compiler-cli</artifactId>
        <version>${project.version}</version>
      </dependency>

      <dependency>
        <groupId>org.apache.gora</groupId>
        <artifactId>gora-jet</artifactId>
        <version>${project.version}</version>
      </dependency>

      <dependency>
        <groupId>org.apache.gora</groupId>
        <artifactId>gora-hbase</artifactId>
        <version>${project.version}</version>
      </dependency>
      <dependency>
        <groupId>org.apache.gora</groupId>
        <artifactId>gora-hbase</artifactId>
        <version>${project.version}</version>
        <type>test-jar</type>
      </dependency>

      <dependency>
        <groupId>org.apache.gora</groupId>
        <artifactId>gora-couchdb</artifactId>
        <version>${project.version}</version>
      </dependency>

      <dependency>
        <groupId>org.apache.gora</groupId>
        <artifactId>gora-jcache</artifactId>
        <version>${project.version}</version>
      </dependency>
      <dependency>
        <groupId>org.apache.gora</groupId>
        <artifactId>gora-jcache</artifactId>
        <version>${project.version}</version>
        <type>test-jar</type>
      </dependency>

      <dependency>
        <groupId>org.apache.gora</groupId>
        <artifactId>gora-tutorial</artifactId>
        <version>${project.version}</version>
      </dependency>

      <dependency>
        <groupId>org.apache.gora</groupId>
        <artifactId>gora-dynamodb</artifactId>
        <version>${project.version}</version>
      </dependency>
      <dependency>
        <groupId>org.apache.gora</groupId>
        <artifactId>gora-hive</artifactId>
        <version>${project.version}</version>
      </dependency>
      <dependency>
        <groupId>org.apache.gora</groupId>
        <artifactId>gora-dynamodb</artifactId>
        <version>${project.version}</version>
        <type>test-jar</type>
      </dependency>
      <dependency>
        <groupId>org.apache.gora</groupId>
        <artifactId>gora-aerospike</artifactId>
        <version>${project.version}</version>
      </dependency>
      <dependency>
        <groupId>org.apache.gora</groupId>
        <artifactId>gora-aerospike</artifactId>
        <version>${project.version}</version>
        <type>test-jar</type>
      </dependency>
      <dependency>
        <groupId>org.apache.gora</groupId>
        <artifactId>gora-kudu</artifactId>
        <version>${project.version}</version>
      </dependency>
      <dependency>
        <groupId>org.apache.gora</groupId>
        <artifactId>gora-kudu</artifactId>
        <version>${project.version}</version>
        <type>test-jar</type>
      </dependency>
      <dependency>
        <groupId>org.apache.gora</groupId>
        <artifactId>gora-lucene</artifactId>
        <version>${project.version}</version>
      </dependency>
      <dependency>
        <groupId>org.apache.gora</groupId>
        <artifactId>gora-lucene</artifactId>
        <version>${project.version}</version>
        <type>test-jar</type>
      </dependency>
      <dependency>
        <groupId>org.apache.gora</groupId>
        <artifactId>gora-mongodb</artifactId>
        <version>${project.version}</version>
      </dependency>
      <dependency>
        <groupId>org.apache.gora</groupId>
        <artifactId>gora-mongodb</artifactId>
        <version>${project.version}</version>
        <type>test-jar</type>
      </dependency>

      <!--Kudu DataStore dependencies -->
      <dependency>
        <groupId>org.apache.kudu</groupId>
        <artifactId>kudu-binary</artifactId>
        <version>${kudu.version}</version>
        <classifier>${os.detected.classifier}</classifier>
        <scope>test</scope>
      </dependency>
      <dependency>
        <groupId>org.apache.kudu</groupId>
        <artifactId>kudu-test-utils</artifactId>
        <version>${kudu.version}</version>
      </dependency>
      <dependency>
        <groupId>org.apache.kudu</groupId>
        <artifactId>kudu-client</artifactId>
        <version>${kudu.version}</version>
      </dependency>


      <!--Ignite DataStore dependencies -->

      <dependency>
        <groupId>org.apache.gora</groupId>
        <artifactId>gora-ignite</artifactId>
        <version>${project.version}</version>
      </dependency>
      <dependency>
        <groupId>org.apache.gora</groupId>
        <artifactId>gora-ignite</artifactId>
        <version>${project.version}</version>
        <type>test-jar</type>
      </dependency>
      <dependency>
        <groupId>com.healthmarketscience.sqlbuilder</groupId>
        <artifactId>sqlbuilder</artifactId>
        <version>${sqlbuilder.version}</version>
      </dependency>

      <!-- End of Internal Depednecies -->

      <dependency>
        <groupId>org.apache.spark</groupId>
        <artifactId>spark-core_2.11</artifactId>
        <version>${spark.version}</version>
        <scope>provided</scope>
        <exclusions>
          <exclusion>
            <groupId>org.eclipse.jetty.orbit</groupId>
            <artifactId>javax.servlet</artifactId>
          </exclusion>
        </exclusions>
      </dependency>

      <!-- Flink dependencies -->

      <dependency>
        <groupId>org.apache.flink</groupId>
        <artifactId>flink-core</artifactId>
        <version>${flink.version}</version>
        <scope>compile</scope>
      </dependency>

      <dependency>
        <groupId>org.apache.flink</groupId>
        <artifactId>flink-hadoop-compatibility_2.11</artifactId>
        <version>${flink.version}</version>
        <scope>compile</scope>
      </dependency>

      <dependency>
        <groupId>org.apache.flink</groupId>
        <artifactId>flink-java</artifactId>
        <version>${flink.version}</version>
        <scope>compile</scope>
      </dependency>

      <dependency>
        <groupId>org.apache.flink</groupId>
        <artifactId>flink-avro</artifactId>
        <version>${flink.version}</version>
        <scope>compile</scope>
      </dependency>

      <dependency>
        <groupId>org.apache.flink</groupId>
        <artifactId>flink-clients_2.11</artifactId>
        <version>${flink.version}</version>
        <scope>compile</scope>
      </dependency>

      <!-- Redis DataStore dependencies -->
      <dependency>
        <groupId>org.apache.gora</groupId>
        <artifactId>gora-redis</artifactId>
        <version>${project.version}</version>
      </dependency>
      <dependency>
        <groupId>org.apache.gora</groupId>
        <artifactId>gora-redis</artifactId>
        <version>${project.version}</version>
        <type>test-jar</type>
      </dependency>
      <dependency>
        <groupId>org.redisson</groupId>
        <artifactId>redisson-all</artifactId>
        <version>${redisson.version}</version>
      </dependency>

      <!-- Elasticsearch dependencies -->
      <dependency>
        <groupId>org.elasticsearch.client</groupId>
        <artifactId>elasticsearch-rest-high-level-client</artifactId>
        <version>${elasticsearch.version}</version>
      </dependency>

      <!--Hadoop dependencies -->
      <dependency>
        <groupId>org.apache.hadoop</groupId>
        <artifactId>hadoop-client</artifactId>
        <version>${hadoop-2.version}</version>
        <optional>true</optional>
      </dependency>

      <dependency>
        <groupId>org.apache.cxf</groupId>
        <artifactId>cxf-rt-frontend-jaxrs</artifactId>
        <version>${cxf-rt-frontend-jaxrs.version}</version>
      </dependency>

      <dependency>
        <groupId>org.apache.avro</groupId>
        <artifactId>avro</artifactId>
        <version>${avro.version}</version>
        <exclusions>
          <exclusion>
            <groupId>ant</groupId>
            <artifactId>ant</artifactId>
          </exclusion>
        </exclusions>
      </dependency>

      <dependency>
        <groupId>org.apache.avro</groupId>
        <artifactId>avro-compiler</artifactId>
        <version>${avro.version}</version>
        <exclusions>
          <exclusion>
            <groupId>ant</groupId>
            <artifactId>ant</artifactId>
          </exclusion>
        </exclusions>
      </dependency>

      <dependency>
        <groupId>org.apache.avro</groupId>
        <artifactId>avro-mapred</artifactId>
        <version>${avro.version}</version>
        <exclusions>
          <exclusion>
            <groupId>ant</groupId>
            <artifactId>ant</artifactId>
          </exclusion>
        </exclusions>
      </dependency>

      <dependency>
        <groupId>org.apache.hbase</groupId>
        <artifactId>hbase-client</artifactId>
        <version>${hbase.version}</version>
        <exclusions>
          <exclusion>
            <groupId>org.apache.hadoop</groupId>
            <artifactId>avro</artifactId>
          </exclusion>
          <exclusion>
            <artifactId>slf4j-log4j12</artifactId>
            <groupId>org.slf4j</groupId>
          </exclusion>
          <exclusion>
            <artifactId>hadoop-common</artifactId>
            <groupId>org.apache.hadoop</groupId>
          </exclusion>
          <exclusion>
            <artifactId>hadoop-yarn-common</artifactId>
            <groupId>org.apache.hadoop</groupId>
          </exclusion>
          <exclusion>
            <artifactId>hadoop-mapreduce-client-core</artifactId>
            <groupId>org.apache.hadoop</groupId>
          </exclusion>
          <exclusion>
            <artifactId>hadoop-auth</artifactId>
            <groupId>org.apache.hadoop</groupId>
          </exclusion>
        </exclusions>
      </dependency>
      <dependency>
        <groupId>org.apache.hbase</groupId>
        <artifactId>hbase-testing-util</artifactId>
        <version>${hbase.test.version}</version>
        <type>test-jar</type>
        <exclusions>
          <exclusion>
            <groupId>org.apache.hadoop</groupId>
            <artifactId>avro</artifactId>
          </exclusion>
          <exclusion>
            <artifactId>slf4j-log4j12</artifactId>
            <groupId>org.slf4j</groupId>
          </exclusion>
          <exclusion>
            <artifactId>hadoop-common</artifactId>
            <groupId>org.apache.hadoop</groupId>
          </exclusion>
          <exclusion>
            <artifactId>hadoop-yarn-common</artifactId>
            <groupId>org.apache.hadoop</groupId>
          </exclusion>
          <exclusion>
            <artifactId>hadoop-mapreduce-client-core</artifactId>
            <groupId>org.apache.hadoop</groupId>
          </exclusion>
          <exclusion>
            <artifactId>hadoop-auth</artifactId>
            <groupId>org.apache.hadoop</groupId>
          </exclusion>
        </exclusions>
      </dependency>

      <!-- Cassandra Dependencies -->
      <dependency>
        <groupId>org.apache.cassandra</groupId>
        <artifactId>cassandra-all</artifactId>
        <version>${cassandra.version}</version>
        <scope>test</scope>
        <exclusions>
          <exclusion>
            <groupId>org.apache.cassandra.deps</groupId>
            <artifactId>avro</artifactId>
          </exclusion>
        </exclusions>
      </dependency>

      <dependency>
        <groupId>org.apache.cassandra</groupId>
        <artifactId>cassandra-thrift</artifactId>
        <version>${cassandra.version}</version>
      </dependency>

      <dependency>
        <groupId>com.ibm.icu</groupId>
        <artifactId>icu4j</artifactId>
        <version>49.1</version>
      </dependency>
      <dependency>
        <groupId>commons-codec</groupId>
        <artifactId>commons-codec</artifactId>
        <version>1.7</version>
      </dependency>
      <dependency>
        <groupId>commons-cli</groupId>
        <artifactId>commons-cli</artifactId>
        <version>1.2</version>
      </dependency>
      <dependency>
        <groupId>commons-digester</groupId>
        <artifactId>commons-digester</artifactId>
        <version>1.7</version>
        <exclusions>
          <exclusion>
            <groupId>xml-apis</groupId>
            <artifactId>xml-apis</artifactId>
          </exclusion>
        </exclusions>
      </dependency>
      <dependency>
        <groupId>commons-fileupload</groupId>
        <artifactId>commons-fileupload</artifactId>
        <version>1.2.1</version>
      </dependency>
      <dependency>
        <groupId>commons-io</groupId>
        <artifactId>commons-io</artifactId>
        <version>${commons-io.version}</version>
      </dependency>
      <dependency>
        <groupId>org.apache.httpcomponents</groupId>
        <artifactId>httpclient</artifactId>
        <version>${httpcomponents.version}</version>
      </dependency>
      <dependency>
        <groupId>org.apache.httpcomponents</groupId>
        <artifactId>httpmime</artifactId>
        <version>${httpcomponents.version}</version>
        <exclusions>
          <exclusion>
            <groupId>commons-logging</groupId>
            <artifactId>commons-logging</artifactId>
          </exclusion>
        </exclusions>
      </dependency>
      <dependency>
        <groupId>commons-logging</groupId>
        <artifactId>commons-logging</artifactId>
        <version>1.1.1</version>
      </dependency>
      <dependency>
        <groupId>hsqldb</groupId>
        <artifactId>hsqldb</artifactId>
        <version>1.8.0.10</version>
      </dependency>
      <dependency>
        <groupId>jakarta-regexp</groupId>
        <artifactId>jakarta-regexp</artifactId>
        <version>1.4</version>
      </dependency>
      <dependency>
        <groupId>javax.activation</groupId>
        <artifactId>activation</artifactId>
        <version>1.1</version>
      </dependency>
      <dependency>
        <groupId>javax.mail</groupId>
        <artifactId>mail</artifactId>
        <version>1.4.1</version>
      </dependency>
      <dependency>
        <groupId>jline</groupId>
        <artifactId>jline</artifactId>
        <version>0.9.1</version>
      </dependency>
      <dependency>
        <groupId>org.apache.ant</groupId>
        <artifactId>ant</artifactId>
        <version>1.8.2</version>
        <exclusions>
          <exclusion>
            <groupId>org.apache.ant</groupId>
            <artifactId>ant-launcher</artifactId>
          </exclusion>
        </exclusions>
      </dependency>
      <dependency>
        <groupId>org.apache.commons</groupId>
        <artifactId>commons-compress</artifactId>
        <version>1.4.1</version>
      </dependency>
      <dependency>
        <groupId>net.arnx</groupId>
        <artifactId>jsonic</artifactId>
        <version>1.2.7</version>
      </dependency>
      <dependency>
        <groupId>com.cybozu.labs</groupId>
        <artifactId>langdetect</artifactId>
        <version>1.1-20120112</version>
      </dependency>
      <dependency>
        <groupId>org.apache.derby</groupId>
        <artifactId>derby</artifactId>
        <version>10.9.1.0</version>
      </dependency>
      <dependency>
        <groupId>org.apache.tika</groupId>
        <artifactId>tika-core</artifactId>
        <version>${tika.version}</version>
      </dependency>
      <dependency>
        <groupId>org.apache.tika</groupId>
        <artifactId>tika-parsers</artifactId>
        <version>${tika.version}</version>
        <exclusions>
          <exclusion>
            <groupId>com.adobe.xmp</groupId>
            <artifactId>xmpcore</artifactId>
          </exclusion>
          <exclusion>
            <groupId>commons-logging</groupId>
            <artifactId>commons-logging</artifactId>
          </exclusion>
          <exclusion>
            <groupId>org.apache.geronimo.specs</groupId>
            <artifactId>geronimo-stax-api_1.0_spec</artifactId>
          </exclusion>
          <exclusion>
            <groupId>org.gagravarr</groupId>
            <artifactId>vorbis-java-core</artifactId>
          </exclusion>
          <exclusion>
            <groupId>asm</groupId>
            <artifactId>asm</artifactId>
          </exclusion>
          <exclusion>
            <groupId>org.aspectj</groupId>
            <artifactId>aspectjrt</artifactId>
          </exclusion>
        </exclusions>
      </dependency>
      <dependency>
        <groupId>org.apache.uima</groupId>
        <artifactId>AlchemyAPIAnnotator</artifactId>
        <version>2.3.1</version>
      </dependency>
      <dependency>
        <groupId>org.apache.uima</groupId>
        <artifactId>OpenCalaisAnnotator</artifactId>
        <version>2.3.1</version>
      </dependency>
      <dependency>
        <groupId>org.apache.uima</groupId>
        <artifactId>Tagger</artifactId>
        <version>2.3.1</version>
      </dependency>
      <dependency>
        <groupId>org.apache.uima</groupId>
        <artifactId>WhitespaceTokenizer</artifactId>
        <version>2.3.1</version>
      </dependency>
      <dependency>
        <groupId>org.apache.uima</groupId>
        <artifactId>uimaj-core</artifactId>
        <version>2.3.1</version>
      </dependency>
      <dependency>
        <groupId>org.apache.velocity</groupId>
        <artifactId>velocity</artifactId>
        <version>1.7</version>
      </dependency>
      <dependency>
        <groupId>org.apache.velocity</groupId>
        <artifactId>velocity-tools</artifactId>
        <version>2.0</version>
      </dependency>
      <dependency>
        <groupId>org.apache.zookeeper</groupId>
        <artifactId>zookeeper</artifactId>
        <version>3.4.6</version>
      </dependency>
      <dependency>
        <groupId>org.carrot2</groupId>
        <artifactId>carrot2-mini</artifactId>
        <version>3.6.2</version>
      </dependency>
      <dependency>
        <groupId>org.carrot2</groupId>
        <artifactId>morfologik-polish</artifactId>
        <version>1.5.5</version>
      </dependency>
      <dependency>
        <groupId>org.codehaus.woodstox</groupId>
        <artifactId>wstx-asl</artifactId>
        <version>3.2.7</version>
      </dependency>
      <dependency>
        <groupId>org.easymock</groupId>
        <artifactId>easymock</artifactId>
        <version>3.0</version>
        <scope>test</scope>
      </dependency>
      <dependency>
        <groupId>org.eclipse.jetty</groupId>
        <artifactId>jetty-server</artifactId>
        <version>${jetty.version}</version>
      </dependency>
      <dependency>
        <groupId>org.eclipse.jetty</groupId>
        <artifactId>jetty-http</artifactId>
        <version>${jetty.version}</version>
      </dependency>
      <dependency>
        <groupId>org.eclipse.jetty</groupId>
        <artifactId>jetty-io</artifactId>
        <version>${jetty.version}</version>
      </dependency>
      <dependency>
        <groupId>org.eclipse.jetty</groupId>
        <artifactId>jetty-deploy</artifactId>
        <version>${jetty.version}</version>
      </dependency>
      <dependency>
        <groupId>org.eclipse.jetty</groupId>
        <artifactId>jetty-continuation</artifactId>
        <version>${jetty.version}</version>
      </dependency>
      <dependency>
        <groupId>org.eclipse.jetty</groupId>
        <artifactId>jetty-jmx</artifactId>
        <version>${jetty.version}</version>
      </dependency>
      <dependency>
        <groupId>org.eclipse.jetty</groupId>
        <artifactId>jetty-rewrite</artifactId>
        <version>${jetty.version}</version>
      </dependency>
      <dependency>
        <groupId>org.eclipse.jetty</groupId>
        <artifactId>jetty-security</artifactId>
        <version>${jetty.version}</version>
      </dependency>
      <dependency>
        <groupId>org.eclipse.jetty</groupId>
        <artifactId>jetty-servlets</artifactId>
        <version>${jetty.version}</version>
      </dependency>
      <dependency>
        <groupId>org.eclipse.jetty</groupId>
        <artifactId>jetty-xml</artifactId>
        <version>${jetty.version}</version>
      </dependency>
      <dependency>
        <groupId>org.eclipse.jetty</groupId>
        <artifactId>jetty-servlet</artifactId>
        <version>${jetty.version}</version>
      </dependency>
      <dependency>
        <groupId>org.eclipse.jetty</groupId>
        <artifactId>jetty-util</artifactId>
        <version>${jetty.version}</version>
      </dependency>
      <dependency>
        <groupId>org.eclipse.jetty</groupId>
        <artifactId>jetty-webapp</artifactId>
        <version>${jetty.version}</version>
      </dependency>
      <dependency>
        <groupId>org.restlet.jee</groupId>
        <artifactId>org.restlet</artifactId>
        <version>${restlet.version}</version>
      </dependency>
      <dependency>
        <groupId>org.restlet.jee</groupId>
        <artifactId>org.restlet.ext.servlet</artifactId>
        <version>${restlet.version}</version>
      </dependency>
      <dependency>
        <groupId>org.slf4j</groupId>
        <artifactId>jcl-over-slf4j</artifactId>
        <version>${slf4j.version}</version>
      </dependency>
      <dependency>
        <groupId>org.slf4j</groupId>
        <artifactId>jul-to-slf4j</artifactId>
        <version>${slf4j.version}</version>
      </dependency>
      <dependency>
        <groupId>org.eclipse.jetty.orbit</groupId>
        <artifactId>javax.servlet</artifactId>
        <version>3.0.0.v201112011016</version>
      </dependency>
      <dependency>
        <groupId>com.spatial4j</groupId>
        <artifactId>spatial4j</artifactId>
        <version>0.3</version>
      </dependency>
      <dependency>
        <groupId>com.carrotsearch.randomizedtesting</groupId>
        <artifactId>randomizedtesting-runner</artifactId>
        <version>2.0.10</version>
      </dependency>

      <!-- Amazon Dependencies -->
      <dependency>
        <groupId>com.amazonaws</groupId>
        <artifactId>aws-java-sdk</artifactId>
        <version>${amazon.version}</version>
      </dependency>

      <!-- Misc Dependencies -->
      <dependency>
        <groupId>com.google.guava</groupId>
        <artifactId>guava</artifactId>
        <version>${guava.version}</version>
      </dependency>

      <dependency>
        <groupId>commons-lang</groupId>
        <artifactId>commons-lang</artifactId>
        <version>${commons-lang.version}</version>
      </dependency>

      <dependency>
        <groupId>org.jdom</groupId>
        <artifactId>jdom</artifactId>
        <version>${jdom.version}</version>
        <exclusions>
          <exclusion>
            <groupId>maven-plugins</groupId>
            <artifactId>maven-cobertura-plugin</artifactId>
          </exclusion>
          <exclusion>
            <groupId>maven-plugins</groupId>
            <artifactId>maven-findbugs-plugin</artifactId>
          </exclusion>
        </exclusions>
      </dependency>

      <!-- Logging Dependencies -->
      <dependency>
        <groupId>org.slf4j</groupId>
        <artifactId>slf4j-api</artifactId>
        <version>${slf4j.version}</version>
      </dependency>

      <dependency>
        <groupId>org.slf4j</groupId>
        <artifactId>slf4j-simple</artifactId>
        <version>${slf4j.version}</version>
      </dependency>

      <dependency>
        <groupId>org.slf4j</groupId>
        <artifactId>slf4j-jdk14</artifactId>
        <version>${slf4j.version}</version>
      </dependency>

      <dependency>
        <groupId>org.slf4j</groupId>
        <artifactId>slf4j-log4j12</artifactId>
        <version>${slf4j.version}</version>
      </dependency>
      <dependency>
        <groupId>org.slf4j</groupId>
        <artifactId>log4j-over-slf4j</artifactId>
        <version>${slf4j.version}</version>
      </dependency>
      <dependency>
        <groupId>log4j</groupId>
        <artifactId>log4j</artifactId>
        <version>${log4j.version}</version>
        <exclusions>
          <exclusion>
            <groupId>com.sun.jdmk</groupId>
            <artifactId>jmxtools</artifactId>
          </exclusion>
          <exclusion>
            <groupId>com.sun.jmx</groupId>
            <artifactId>jmxri</artifactId>
          </exclusion>
          <exclusion>
            <groupId>javax.mail</groupId>
            <artifactId>mail</artifactId>
          </exclusion>
          <exclusion>
            <groupId>javax.jms</groupId>
            <artifactId>jms</artifactId>
          </exclusion>
        </exclusions>
      </dependency>

      <!-- JCache Dependencies -->
      <dependency>
        <groupId>com.hazelcast</groupId>
        <artifactId>hazelcast-all</artifactId>
        <version>${hazelcast.version}</version>
      </dependency>

      <dependency>
        <groupId>javax.cache</groupId>
        <artifactId>cache-api</artifactId>
        <version>${jsr107.api.version}</version>
      </dependency>

      <!-- RethinkDB Dependencies -->
      <dependency>
        <groupId>com.rethinkdb</groupId>
        <artifactId>rethinkdb-driver</artifactId>
        <version>${rethinkdb.version}</version>
      </dependency>

      <!-- OrientDB Dependencies -->
      <dependency>
        <groupId>com.orientechnologies</groupId>
        <artifactId>orientdb-client</artifactId>
        <version>${orientdb.version}</version>
      </dependency>

      <dependency>
        <groupId>com.orientechnologies</groupId>
        <artifactId>orientdb-server</artifactId>
        <version>${orientdb.version}</version>
      </dependency>

      <dependency>
        <groupId>com.orientechnologies</groupId>
        <artifactId>orientdb-core</artifactId>
        <version>${orientdb.version}</version>
      </dependency>

      <dependency>
        <groupId>com.orientechnologies</groupId>
        <artifactId>orientdb-graphdb</artifactId>
        <version>${orientdb.version}</version>
      </dependency>

      <dependency>
        <groupId>com.github.raymanrt</groupId>
        <artifactId>orientqb</artifactId>
        <version>${orientqb.version}</version>
      </dependency>

      <!-- Pig -->
      <dependency>
          <groupId>org.apache.pig</groupId>
          <artifactId>pig</artifactId>
          <classifier>h2</classifier>
          <version>${pig.version}</version>
          <exclusions>
              <exclusion>
                  <groupId>org.apache.avro</groupId>
                  <artifactId>avro</artifactId>
              </exclusion>
          </exclusions>
      </dependency>

      <dependency>
        <groupId>com.hazelcast.jet</groupId>
        <artifactId>hazelcast-jet</artifactId>
        <version>${hazelcast.jet.version}</version>
      </dependency>

      <!--Aerospike Dependency -->
      <dependency>
        <groupId>com.aerospike</groupId>
        <artifactId>aerospike-client</artifactId>
        <version>${aerospike.version}</version>
      </dependency>

      <!-- CouchDB Dependency -->
      <dependency>
        <groupId>org.ektorp</groupId>
        <artifactId>org.ektorp</artifactId>
        <version>${couchdb.version}</version>
      </dependency>
      <dependency>
        <groupId>com.fasterxml.jackson</groupId>
        <artifactId>jackson-bom</artifactId>
        <version>2.12.1</version>
        <scope>import</scope>
        <type>pom</type>
      </dependency>

      <!-- Testing Dependencies -->
      <dependency>
        <groupId>org.apache.hadoop</groupId>
        <artifactId>hadoop-minicluster</artifactId>
        <version>${hadoop-2.test.version}</version>
        <exclusions>
          <exclusion>
            <groupId>jdk.tools</groupId>
            <artifactId>jdk.tools</artifactId>
          </exclusion>
        </exclusions>
      </dependency>

      <dependency>
        <groupId>junit</groupId>
        <artifactId>junit</artifactId>
        <version>${junit.version}</version>
      </dependency>

      <dependency>
        <groupId>org.codehaus.sonar</groupId>
        <artifactId>sonar-maven-plugin</artifactId>
        <version>4.4</version>
      </dependency>

      <dependency>
        <groupId>org.testcontainers</groupId>
        <artifactId>testcontainers-bom</artifactId>
        <version>${testcontainers.version}</version>
        <type>pom</type>
        <scope>import</scope>
      </dependency>

      <!-- Gora Benchmark Dependencies -->
      <dependency>
        <groupId>site.ycsb</groupId>
        <artifactId>core</artifactId>
        <version>${site.ycsb.version}</version>
      </dependency>

      <!-- Gora MongoDB Dependencies -->
      <dependency>
        <groupId>org.mongodb</groupId>
        <artifactId>mongo-java-driver</artifactId>
        <version>${mongo.driver.version}</version>
        <scope>compile</scope>
      </dependency>

      <dependency>
        <groupId>org.fluttercode.datafactory</groupId>
        <artifactId>datafactory</artifactId>
        <version>${datafactory.version}</version>
      </dependency>

      <!-- Testing Dependencies for Ignite-->
      <dependency>
        <groupId>org.apache.ignite</groupId>
        <artifactId>ignite-indexing</artifactId>
        <version>${ignite.version}</version>
      </dependency>
      <dependency>
        <groupId>org.apache.ignite</groupId>
        <artifactId>ignite-core</artifactId>
        <version>${ignite.version}</version>
      </dependency>

      <!-- Hive DataStore dependencies -->
      <dependency>
        <groupId>org.apache.hive</groupId>
        <artifactId>hive-jdbc</artifactId>
        <version>${hive.version}</version>
        <scope>compile</scope>
        <exclusions>
          <exclusion>
            <groupId>org.apache.logging.log4j</groupId>
            <artifactId>log4j-slf4j-impl</artifactId>
          </exclusion>
        </exclusions>
      </dependency>

      <dependency>
        <groupId>org.apache.hive</groupId>
        <artifactId>hive-service</artifactId>
        <version>${hive.version}</version>
        <exclusions>
          <exclusion>
            <groupId>org.apache.logging.log4j</groupId>
            <artifactId>log4j-slf4j-impl</artifactId>
          </exclusion>
          <exclusion>
            <groupId>jdk.tools</groupId>
            <artifactId>jdk.tools</artifactId>
          </exclusion>
        </exclusions>
      </dependency>

      <dependency>
        <groupId>org.apache.hive</groupId>
        <artifactId>hive-exec</artifactId>
        <version>${hive.version}</version>
        <exclusions>
          <exclusion>
            <groupId>org.apache.logging.log4j</groupId>
            <artifactId>log4j-slf4j-impl</artifactId>
          </exclusion>
        </exclusions>
      </dependency>

      <dependency>
        <groupId>org.apache.metamodel</groupId>
        <artifactId>MetaModel-jdbc</artifactId>
        <version>${metamodel.version}</version>
      </dependency>

      <dependency>
        <groupId>org.apache.metamodel</groupId>
        <artifactId>MetaModel-core</artifactId>
        <version>${metamodel.version}</version>
      </dependency>

      <dependency>
        <groupId>org.json</groupId>
        <artifactId>json</artifactId>
        <version>${json.version}</version>
      </dependency>
    </dependencies>
  </dependencyManagement>

</project><|MERGE_RESOLUTION|>--- conflicted
+++ resolved
@@ -859,13 +859,8 @@
     <!-- Elasticsearch Dependencies -->
     <elasticsearch.version>7.10.1</elasticsearch.version>
 
-<<<<<<< HEAD
-    <spark.version>2.2.1</spark.version>
+    <spark.version>2.4.8</spark.version>
     <aerospike.version>5.1.8</aerospike.version>
-=======
-    <spark.version>2.4.8</spark.version>
-    <aerospike.version>5.0.6</aerospike.version>
->>>>>>> 14e75d76
     <!-- Misc Dependencies -->
     <guava.version>13.0</guava.version>
     <commons-lang.version>2.6</commons-lang.version>
