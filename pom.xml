--- conflicted
+++ resolved
@@ -288,17 +288,19 @@
         <role>PMC Member</role>
       </roles>
     </developer>
-<<<<<<< HEAD
     <developer>
       <id>chanakadkb</id>
       <name>Chanaka Balasooriya</name>
       <email>chanakadkb [at] apache [dot] org</email>
-=======
-     <developer>
+      <roles>
+        <role>Committer</role>
+        <role>PMC Member</role>
+      </roles>
+    </developer>
+    <developer>
       <id>sheriffo</id>
       <name>Sheriffo Ceesay</name>
       <email>sheriffo [at] apache [dot] org</email>
->>>>>>> 356f1dbb
       <roles>
         <role>Committer</role>
         <role>PMC Member</role>
