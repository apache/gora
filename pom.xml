--- conflicted
+++ resolved
@@ -816,12 +816,9 @@
     <module>gora-hive</module>
     <module>gora-redis</module>
     <module>gora-jet</module>
-<<<<<<< HEAD
     <module>gora-arangodb</module>
-=======
     <module>gora-rethinkdb</module>
     <module>gora-elasticsearch</module>
->>>>>>> 8440644c
     <module>gora-tutorial</module>
     <module>gora-benchmark</module>
     <module>sources-dist</module>
@@ -888,14 +885,11 @@
     <orientdb.version>2.2.22</orientdb.version>
     <orientqb.version>0.2.0</orientqb.version>
 
-<<<<<<< HEAD
     <!-- ArangoDB Dependencies -->
     <arangodb.version>6.6.3</arangodb.version>
-=======
+
     <!-- RethinkDB Dependencies -->
     <rethinkdb.version>2.4.4</rethinkdb.version>
->>>>>>> 8440644c
-
 
     <!-- CouchDB Dependencies -->
     <couchdb.version>1.5.0</couchdb.version>
@@ -1785,19 +1779,18 @@
         <version>${jsr107.api.version}</version>
       </dependency>
 
-<<<<<<< HEAD
       <!-- ArangoDB Dependencies -->
       <dependency>
         <groupId>com.arangodb</groupId>
         <artifactId>arangodb-java-driver</artifactId>
         <version>${arangodb.version}</version>
-=======
+      </dependency>  
+
       <!-- RethinkDB Dependencies -->
       <dependency>
         <groupId>com.rethinkdb</groupId>
         <artifactId>rethinkdb-driver</artifactId>
         <version>${rethinkdb.version}</version>
->>>>>>> 8440644c
       </dependency>
 
       <!-- OrientDB Dependencies -->
