<?xml version="1.0" encoding="UTF-8"?>
<!--
  Licensed to the Apache Software Foundation (ASF) under one
  or more contributor license agreements.  See the NOTICE file
  distributed with this work for additional information
  regarding copyright ownership.  The ASF licenses this file
  to you under the Apache License, Version 2.0 (the
  "License"); you may not use this file except in compliance
  with the License.  You may obtain a copy of the License at

    http://www.apache.org/licenses/LICENSE-2.0

  Unless required by applicable law or agreed to in writing,
  software distributed under the License is distributed on an
  "AS IS" BASIS, WITHOUT WARRANTIES OR CONDITIONS OF ANY
  KIND, either express or implied.  See the License for the
  specific language governing permissions and limitations
  under the License.
-->
<project xmlns="http://maven.apache.org/POM/4.0.0" xmlns:xsi="http://www.w3.org/2001/XMLSchema-instance" xsi:schemaLocation="http://maven.apache.org/POM/4.0.0 http://maven.apache.org/xsd/maven-4.0.0.xsd">
  <modelVersion>4.0.0</modelVersion>

  <parent>
    <groupId>org.apache</groupId>
    <artifactId>apache</artifactId>
    <version>21</version>
  </parent>

  <groupId>org.apache.gora</groupId>
  <artifactId>gora</artifactId>
  <packaging>pom</packaging>
  <version>0.9-SNAPSHOT</version>
  <name>Apache Gora</name>
  <description>The Apache Gora open source framework provides an in-memory data model and 
    persistence for big data. Gora supports persisting to column stores, key value stores, 
    document stores and RDBMSs, and analyzing the data with extensive Apache Hadoop MapReduce 
    support. </description>
  <url>http://gora.apache.org</url>
  <inceptionYear>2010</inceptionYear>

  <licenses>
    <license>
      <name>The Apache Software License, Version 2.0</name>
      <url>http://www.apache.org/licenses/LICENSE-2.0.txt</url>
    </license>
  </licenses>

  <organization>
    <name>The Apache Software Foundation</name>
    <url>http://www.apache.org/</url>
  </organization>

  <developers>
    <developer>
      <id>alparslanavci</id>
      <name>Alparslan Avci</name>
      <email>alparslanavci [at] apache [dot] org</email>
      <roles>
        <role>Committer</role>
        <role>PMC Member</role>
      </roles>
    </developer>
    <developer>
      <id>ab</id>
      <name>Andrzej Bialecki</name>
      <email>ab [at] apache [dot] org</email>
      <roles>
        <role>Committer</role>
        <role>PMC Member</role>
      </roles>
    </developer>
    <developer>
      <id>ahart</id>
      <name>Andrew Hart</name>
      <email>ahart [at] apache [dot] org</email>
      <roles>
        <role>Committer</role>
        <role>PMC Member</role>
      </roles>
    </developer>
    <developer>
      <id>alfonsonishikawa</id>
      <name>Alfonso Nishikawa</name>
      <email>alfonsonishikawa [at] apache [dot] org</email>
      <roles>
        <role>Committer</role>
        <role>PMC Member</role>
      </roles>
    </developer>
    <developer>
      <id>cguzel</id>
      <name>Cihad Guzel</name>
      <email>cguzel [at] apache [dot] org</email>
      <roles>
        <role>Committer</role>
        <role>PMC Member</role>
      </roles>
    </developer>
    <developer>
      <id>dogacan</id>
      <name>Doğacan Güney</name>
      <email>dogacan [at] apache [dot] org</email>
      <roles>
        <role>Committer</role>
        <role>PMC Member</role>
      </roles>
    </developer>
    <developer>
      <id>enis</id>
      <name>Enis Soztutar</name>
      <email>enis [at] apache [dot] org</email>
      <roles>
        <role>Committer</role>
        <role>PMC Member</role>
      </roles>
    </developer>
    <developer>
      <id>ferdy</id>
      <name>Ferdy Galema</name>
      <email>ferdy [at] apache [dot] org</email>
      <roles>
        <role>Committer</role>
        <role>PMC Member</role>
      </roles>
    </developer>
    <developer>
      <id>hsaputra</id>
      <name>Henry Saputra</name>
      <email>hsaputra [at] apache [dot] org</email>
      <roles>
        <role>Committer</role>
        <role>PMC Member</role>
      </roles>
    </developer>
    <developer>
      <id>iocanel</id>
      <name>Ioannis Canellos</name>
      <email>iocanel [at] apache [dot] org</email>
      <roles>
        <role>Committer</role>
        <role>PMC Member</role>
      </roles>
    </developer>
    <developer>
      <id>jnioche</id>
      <name>Julien Nioche</name>
      <email>jnioche[at] apache [dot] org</email>
      <roles>
        <role>Committer</role>
        <role>PMC Member</role>
      </roles>
    </developer>
    <developer>
      <id>kamaci</id>
      <name>Furkan KAMACI</name>
      <email>kamaci [at] apache [dot] org</email>
      <roles>
        <role>Committer</role>
        <role>PMC Member</role>
      </roles>
    </developer>
    <developer>
      <id>kturner</id>
      <name>Keith Turner</name>
      <email>kturner [at] apache [dot] org</email>
      <roles>
        <role>Committer</role>
        <role>PMC Member</role>
      </roles>
    </developer>
    <developer>
      <id>nishadi</id>
      <name>Nishadi Kirielle</name>
      <email>nishadi [at] apache [dot] org</email>
      <roles>
        <role>Committer</role>
        <role>PMC Member</role>
      </roles>
    </developer>
    <developer>
      <id>djkevincr</id>
      <name>Kevin Ratnasekera</name>
      <email>djkevincr [at] apache [dot] org</email>
      <roles>
        <role>Committer</role>
        <role>PMC Member</role>
        <role>PMC Chair</role>
      </roles>
    </developer>
    <developer>
      <id>madhawa</id>
      <name>Madhawa Kasun Gunasekara</name>
      <email>madhawa [at] apache [dot] org</email>
      <roles>
        <role>Committer</role>
        <role>PMC Member</role>
      </roles>
    </developer>
    <developer>
      <id>lewismc</id>
      <name>Lewis John McGibbney</name>
      <email>lewismc [at] apache [dot] org</email>
      <roles>
        <role>Committer</role>
        <role>PMC Member</role>
        <role>Champion</role>
      </roles>
    </developer>
    <developer>
      <id>mattmann</id>
      <name>Chris Mattmann</name>
      <email>mattmann [at] apache [dot] org</email>
      <roles>
        <role>Committer</role>
        <role>PMC Member</role>
        <role>Champion</role>
      </roles>
    </developer>
    <developer>
      <id>sertan</id>
      <name>Sertan Alkan</name>
      <email>sertan [at] apache [dot] org</email>
      <roles>
        <role>Committer</role>
        <role>PMC Member</role>
      </roles>
    </developer>
    <developer>
      <id>woollard</id>
      <name>Dave Woollard</name>
      <email>woollard [at] apache [dot] org</email>
      <roles>
        <role>Committer</role>
        <role>PMC Member</role>
      </roles>
    </developer>
    <developer>
      <id>kazk</id>
      <name>Kazuomi Kashii</name>
      <email>kazk [at] apache [dot] org</email>
      <roles>
        <role>Committer</role>
        <role>PMC Member</role>
      </roles>
    </developer>
    <developer>
      <id>rmarroquin</id>
      <name>Renato Marroquin</name>
      <email>rmarroquin [at] apache [dot] org</email>
      <roles>
        <role>Committer</role>
        <role>PMC Member</role>
      </roles>
    </developer>
    <developer>
      <id>rherget</id>
      <name>Roland von Herget</name>
      <email>rherget [at] apache [dot] org</email>
      <roles>
        <role>Committer</role>
        <role>PMC Member</role>
      </roles>
    </developer>
    <developer>
      <id>drazzib</id>
      <name>Damien Raude-Morvan</name>
      <email>drazzib [at] apache [dot] org</email>
      <roles>
        <role>Committer</role>
        <role>PMC Member</role>
      </roles>
    </developer>
    <developer>
      <id>otrack</id>
      <name>Pierre Sutra</name>
      <email>otrack [at] apache [dot] org</email>
      <roles>
        <role>Committer</role>
        <role>PMC Member</role>
      </roles>
    </developer>
    <developer>
      <id>talat</id>
      <name>Talat UYARER</name>
      <email>talat [at] apache [dot] org</email>
      <roles>
        <role>Committer</role>
        <role>PMC Member</role>
      </roles>
    </developer>
  </developers>

  <mailingLists>
    <mailingList>
      <name>Dev Mailing List</name>
      <post>dev[at]gora[dot]apache[dot]org</post>
      <subscribe>dev-subscribe[at]gora[dot]apache[dot]org</subscribe>
      <unsubscribe>dev-unsubscribe[at]gora[dot]apache[dot]org</unsubscribe>
      <archive>http://mail-archives.apache.org/mod_mbox/gora-dev/</archive>
    </mailingList>

    <mailingList>
      <name>User Mailing List</name>
      <post>user[at]gora[dot]apache[dot]org</post>
      <subscribe>user-subscribe[at]gora[dot]apache[dot]org</subscribe>
      <unsubscribe>user-unsubscribe[at]gora[dot]apache[dot]org</unsubscribe>
      <archive>http://mail-archives.apache.org/mod_mbox/gora-dev/</archive>
    </mailingList>

    <mailingList>
      <name>Commits Mailing List</name>
      <post>commits[at]gora[dot]apache[dot]org</post>
      <subscribe>commits-subscribe[at]gora[dot]apache[dot]org</subscribe>
      <unsubscribe>commits-unsubscribe[at]gora[dot]apache[dot]org</unsubscribe>
      <archive>http://mail-archives.apache.org/mod_mbox/gora-commits</archive>
    </mailingList>
  </mailingLists>

  <scm>
    <connection>scm:git:http://gitbox.apache.org/repos/asf/gora.git</connection>
    <developerConnection>scm:git:http://gitbox.apache.org/repos/asf/gora.git</developerConnection>
    <url>https://gitbox.apache.org/repos/asf/gora.git</url>
    <tag>HEAD</tag>
  </scm>
  <issueManagement>
    <system>JIRA</system>
    <url>https://issues.apache.org/jira/browse/GORA</url>
  </issueManagement>
  <ciManagement>
    <system>Jenkins</system>
    <url>https://builds.apache.org/job/Gora-trunk/</url>
  </ciManagement>

  <!--distributionManagement>
    <repository>
      <id>apache.releases.https</id>
      <name>Apache Release Distribution Repository</name>
      <url>https://repository.apache.org/service/local/staging/deploy/maven2</url>
    </repository>
    <snapshotRepository>
      <id>apache.snapshots.https</id>
      <name>Apache Development Snapshot Repository</name>
      <url>https://repository.apache.org/content/repositories/snapshots</url>
    </snapshotRepository>
  </distributionManagement>

<<<<<<< HEAD
	<repositories>
		<repository>
			<id>apache.snapshots</id>
			<url>http://repository.apache.org/snapshots/</url>
			<name>Apache Snapshot Repo</name>
			<snapshots>
				<enabled>true</enabled>
			</snapshots>
			<releases>
				<enabled>false</enabled>
			</releases>
		</repository>
	</repositories-->

	<build>
		<defaultGoal>install</defaultGoal>
		<directory>target</directory>
		<outputDirectory>${basedir}/target/classes</outputDirectory>
		<finalName>${project.artifactId}-${project.version}</finalName>
		<testOutputDirectory>${basedir}/target/test-classes</testOutputDirectory>
		<sourceDirectory>${basedir}/src/main/java</sourceDirectory>
		<testSourceDirectory>${basedir}/src/test/java</testSourceDirectory>
		<pluginManagement>
			<plugins>
				<plugin>
					<groupId>org.apache.maven.plugins</groupId>
					<artifactId>maven-assembly-plugin</artifactId>
					<version>${maven-assembly-plugin.version}</version>
					<executions>
						<execution>
							<id>assembly</id>
							<phase>package</phase>
							<goals>
								<goal>single</goal>
							</goals>
						</execution>
					</executions>
					<configuration>
						<tarLongFileMode>gnu</tarLongFileMode>
						<finalName>${assembly.finalName}</finalName>
						<descriptors>
							<descriptor>sources-dist/src/main/assembly/src.xml</descriptor>
						</descriptors>
					</configuration>
				</plugin>
				<plugin>
					<groupId>org.apache.maven.plugins</groupId>
					<artifactId>maven-deploy-plugin</artifactId>
					<version>${maven-deploy-plugin.version}</version>
					<configuration>
						<updateReleaseInfo>true</updateReleaseInfo>
					</configuration>
				</plugin>
				<plugin>
					<groupId>org.apache.maven.plugins</groupId>
					<artifactId>maven-clean-plugin</artifactId>
					<version>${maven-clean-plugin.version}</version>
					<configuration>
						<filesets>
							<fileset>
								<directory>${basedir}/lib</directory>
								<followSymlinks>false</followSymlinks>
								<useDefaultExcludes>true</useDefaultExcludes>
								<includes>
									<include>*.jar</include>
								</includes>
							</fileset>
						</filesets>
					</configuration>
				</plugin>
				<plugin>
					<groupId>org.apache.maven.plugins</groupId>
					<artifactId>maven-release-plugin</artifactId>
					<version>${maven-release-plugin.version}</version>
					<configuration>
						<preparationGoals>install</preparationGoals>
						<mavenExecutorId>forked-path</mavenExecutorId>
						<useReleaseProfile>false</useReleaseProfile>
						<tagNameFormat>apache-gora-@{project.version}</tagNameFormat>
						<arguments>-Papache-release,release</arguments>
						<autoVersionSubmodules>true</autoVersionSubmodules>
					</configuration>
					<dependencies>
						<dependency>
							<groupId>org.apache.maven.scm</groupId>
							<artifactId>maven-scm-provider-gitexe</artifactId>
							<version>1.9</version>
						</dependency>
					</dependencies>
				</plugin>
				<!--This plugin's configuration is used to store Eclipse m2e settings 
				only. It has no influence on the Maven build itself. -->
				<plugin>
					<groupId>org.eclipse.m2e</groupId>
					<artifactId>lifecycle-mapping</artifactId>
					<version>1.0.0</version>
					<configuration>
						<lifecycleMappingMetadata>
							<pluginExecutions>
								<pluginExecution>
									<pluginExecutionFilter>
										<groupId>org.apache.maven.plugins</groupId>
										<artifactId>maven-dependency-plugin</artifactId>
										<versionRange>[2.4,)</versionRange>
										<goals>
											<goal>copy-dependencies</goal>
										</goals>
									</pluginExecutionFilter>
									<action>
										<ignore />
									</action>
								</pluginExecution>
								<pluginExecution>
									<pluginExecutionFilter>
										<groupId>org.codehaus.mojo</groupId>
										<artifactId>build-helper-maven-plugin</artifactId>
										<versionRange>[1.7,)</versionRange>
										<goals>
											<goal>reserve-network-port</goal>
										</goals>
									</pluginExecutionFilter>
									<action>
										<ignore />
									</action>
								</pluginExecution>
								<pluginExecution>
									<pluginExecutionFilter>
										<groupId>de.thetaphi</groupId>
										<artifactId>forbiddenapis</artifactId>
										<versionRange>2.0</versionRange>
										<goals>
											<goal>testCheck</goal>
										</goals>
									</pluginExecutionFilter>
									<action>
										<ignore />
									</action>
								</pluginExecution>
							</pluginExecutions>
						</lifecycleMappingMetadata>
					</configuration>
				</plugin>
				<plugin>
					<groupId>org.apache.maven.plugins</groupId>
					<artifactId>maven-compiler-plugin</artifactId>
					<version>${maven-compiler-plugin.version}</version>
					<inherited>true</inherited>
					<configuration>
						<source>${javac.src.version}</source>
						<target>${javac.target.version}</target>
						<showDeprecation>true</showDeprecation>
						<showWarnings>true</showWarnings>
						<!-- executable>{JAVA_HOME_1_7}/bin/javac</executable -->
						<fork>true</fork>
					</configuration>
					<executions>
						<!-- Eclipse do not support duplicated package-info.java, in both main and test. -->
						<!-- https://stackoverflow.com/questions/11246223/eclipse-javadoc-the-type-package-info-is-already-defined/35101574#35101574 -->
						<execution>
							<id>default-testCompile</id>
							<phase>test-compile</phase>
							<configuration>
								<testExcludes>
									<exclude>**/package-info.java</exclude>
								</testExcludes>
							</configuration>
							<goals>
								<goal>testCompile</goal>
							</goals>
						</execution>
					</executions>
				</plugin>
				<plugin>
					<groupId>org.apache.maven.plugins</groupId>
					<artifactId>maven-javadoc-plugin</artifactId>
					<version>${maven-javadoc-plugin.version}</version>
					<configuration>
						<excludePackageNames>org.apache.gora.tutorial.log.generated;org.apache.gora.goraci.generated</excludePackageNames>
					</configuration>
					<executions>
						<execution>
							<id>attach-javadocs</id>
							<goals>
								<goal>jar</goal>
							</goals>
							<configuration>
								<quiet>true</quiet>
								<archive>
									<manifest>
										<addDefaultImplementationEntries>true</addDefaultImplementationEntries>
										<addDefaultSpecificationEntries>true</addDefaultSpecificationEntries>
									</manifest>
									<manifestEntries>
										<Implementation-Build>${implementation.build}</Implementation-Build>
										<Implementation-Build-Date>${maven.build.timestamp}</Implementation-Build-Date>
										<X-Compile-Source-JDK>${javac.src.version}</X-Compile-Source-JDK>
										<X-Compile-Target-JDK>${javac.target.version}</X-Compile-Target-JDK>
									</manifestEntries>
								</archive>
							</configuration>
						</execution>
					</executions>
				</plugin>
			</plugins>
		</pluginManagement>
		<plugins>
			<plugin>
				<groupId>de.thetaphi</groupId>
				<artifactId>forbiddenapis</artifactId>
				<version>2.0</version>
				<configuration>
					<!-- disallow undocumented classes like sun.misc.Unsafe: -->
					<internalRuntimeForbidden>true</internalRuntimeForbidden>
					<!--
						if the used Java version is too new,
						don't fail, just do nothing:
					-->
					<failOnUnsupportedJava>false</failOnUnsupportedJava>
					<bundledSignatures>
						<bundledSignature>jdk-unsafe</bundledSignature>
						<bundledSignature>jdk-deprecated</bundledSignature>
						<bundledSignature>jdk-system-out</bundledSignature>
						<!--bundledSignature>commons-io-unsafe-${commons-io.version}</bundledSignature-->
					</bundledSignatures>
				</configuration>
				<executions>
					<execution>
						<goals>
							<goal>check</goal>
							<goal>testCheck</goal>
						</goals>
					</execution>
				</executions>
			</plugin>
			<plugin>
				<groupId>org.apache.maven.plugins</groupId>
				<artifactId>maven-compiler-plugin</artifactId>
			</plugin>
			<plugin>
				<groupId>org.apache.maven.plugins</groupId>
				<artifactId>maven-surefire-plugin</artifactId>
				<version>${maven-surfire-plugin.version}</version><!--$NO-MVN-MAN-VER$ -->
				<inherited>true</inherited>
				<configuration>
					<systemPropertyVariables>
						<hadoop.log.dir>${project.basedir}/target/test-logs/</hadoop.log.dir>
						<test.build.data>${project.basedir}/target/test-data/</test.build.data>
					</systemPropertyVariables>
					<argLine>-Xmx512m</argLine>
					<forkMode>always</forkMode>
					<testFailureIgnore>false</testFailureIgnore>
				</configuration>
			</plugin>
			<plugin>
				<groupId>org.apache.maven.plugins</groupId>
				<artifactId>maven-dependency-plugin</artifactId>
				<version>${maven-dependency-plugin.version}</version>
				<inherited>true</inherited>
				<executions>
					<execution>
						<id>copy</id>
						<phase>package</phase>
						<goals>
							<goal>copy-dependencies</goal>
						</goals>
						<configuration>
							<outputDirectory>lib</outputDirectory>
						</configuration>
					</execution>
				</executions>
			</plugin>
			<plugin>
				<groupId>org.apache.felix</groupId>
				<artifactId>maven-bundle-plugin</artifactId>
				<version>${maven-bundle-plugin.version}</version>
				<extensions>true</extensions>
				<inherited>true</inherited>
				<configuration>
					<instructions>
						<Bundle-Name>${project.name}</Bundle-Name>
						<Bundle-SymbolicName>${project.artifactId}</Bundle-SymbolicName>
						<Export-Package>${osgi.export}</Export-Package>
						<Import-Package>${osgi.import}</Import-Package>
						<DynamicImport-Package>${osgi.dynamic.import}</DynamicImport-Package>
						<Private-Package>${osgi.private}</Private-Package>
						<Require-Bundle>${osgi.bundles}</Require-Bundle>
						<Bundle-Activator>${osgi.activator}</Bundle-Activator>
					</instructions>
					<supportedProjectTypes>
						<supportedProjectType>jar</supportedProjectType>
						<supportedProjectType>war</supportedProjectType>
						<supportedProjectType>bundle</supportedProjectType>
					</supportedProjectTypes>
					<unpackBundle>true</unpackBundle>
				</configuration>
			</plugin>
		</plugins>
	</build>

	<profiles>
		<profile>
			<id>release</id>
			<build>
				<plugins>
					<!-- <plugin> <groupId>org.apache.rat</groupId> <artifactId>apache-rat-plugin</artifactId> 
					<version>${apache-rat-plugin.version}</version> <executions> <execution>
					<id>rat-verify</id> <phase>test</phase> <goals> <goal>check</goal> </goals>
					</execution> </executions> <configuration> <licenses> <license implementation="org.apache.rat.analysis.license.SimplePatternBasedLicense">
					<licenseFamilyCategory>ASL20</licenseFamilyCategory> <licenseFamilyName>Apache
					Software License, 2.0</licenseFamilyName> <notes>Single licensed ASL v2.0</notes>
					<patterns> <pattern>Licensed to the Apache Software Foundation (ASF) under
					one or more contributor license agreements.</pattern> </patterns> </license>
					</licenses> <excludeSubProjects>false</excludeSubProjects> <excludes> <exclude>CHANGES.txt</exclude>
					<exclude>README.txt</exclude> <exclude>NOTICE.txt</exclude> <exclude>LICENSE.txt</exclude>
					<exclude>KEYS</exclude> <exclude>doap_Gora.rdf</exclude> <exclude>.gitignore/**/**</exclude>
					</excludes> </configuration> </plugin -->
					<plugin>
						<groupId>org.apache.maven.plugins</groupId>
						<artifactId>maven-source-plugin</artifactId>
						<version>${maven-source-plugin.version}</version>
						<executions>
							<execution>
								<id>attach-sources</id>
								<goals>
									<goal>jar-no-fork</goal>
								</goals>
								<configuration>
									<archive>
										<manifest>
											<addDefaultImplementationEntries>true</addDefaultImplementationEntries>
											<addDefaultSpecificationEntries>true</addDefaultSpecificationEntries>
										</manifest>
										<manifestEntries>
											<Implementation-Build>${implementation.build}</Implementation-Build>
											<Implementation-Build-Date>${maven.build.timestamp}</Implementation-Build-Date>
											<X-Compile-Source-JDK>${javac.src.version}</X-Compile-Source-JDK>
											<X-Compile-Target-JDK>${javac.target.version}</X-Compile-Target-JDK>
										</manifestEntries>
									</archive>
								</configuration>
							</execution>
						</executions>
					</plugin>
					<plugin>
						<groupId>org.apache.maven.plugins</groupId>
						<artifactId>maven-javadoc-plugin</artifactId>
						<version>${maven-javadoc-plugin.version}</version>
						<configuration>
							<excludePackageNames>org.apache.gora.tutorial.log.generated;org.apache.gora.goraci.generated</excludePackageNames>
						</configuration>
						<executions>
							<execution>
								<id>attach-javadocs</id>
								<goals>
									<goal>jar</goal>
								</goals>
								<configuration>
									<quiet>true</quiet>
									<archive>
										<manifest>
											<addDefaultImplementationEntries>true</addDefaultImplementationEntries>
											<addDefaultSpecificationEntries>true</addDefaultSpecificationEntries>
										</manifest>
										<manifestEntries>
											<Implementation-Build>${implementation.build}</Implementation-Build>
											<Implementation-Build-Date>${maven.build.timestamp}</Implementation-Build-Date>
											<X-Compile-Source-JDK>${javac.src.version}</X-Compile-Source-JDK>
											<X-Compile-Target-JDK>${javac.target.version}</X-Compile-Target-JDK>
										</manifestEntries>
									</archive>
								</configuration>
							</execution>
						</executions>
					</plugin>
					<plugin>
						<groupId>org.apache.maven.plugins</groupId>
						<artifactId>maven-gpg-plugin</artifactId>
						<version>${maven-gpg-plugin.version}</version>
						<executions>
							<execution>
								<id>sign-artifacts</id>
								<phase>verify</phase>
								<goals>
									<goal>sign</goal>
								</goals>
							</execution>
						</executions>
					</plugin>
					<plugin>
						<groupId>net.nicoulaj.maven.plugins</groupId>
						<artifactId>checksum-maven-plugin</artifactId>
						<version>${checksum-maven-plugin.version}</version>
						<executions>
							<execution>
								<id>source-release-checksum</id>
								<goals>
									<goal>files</goal>
								</goals>
							</execution>
						</executions>
						<configuration>
							<algorithms>
								<algorithm>MD5</algorithm>
								<algorithm>SHA-1</algorithm>
								<algorithm>SHA-512</algorithm>
							</algorithms>
							<csvSummary>false</csvSummary>
							<fileSets>
								<fileSet>
									<directory>${project.build.directory}</directory>
									<includes>
										<include>*.zip</include>
										<include>*.tar.gz</include>
										<include>*.jar</include>
										<include>*.pom</include>
									</includes>
								</fileSet>
							</fileSets>
							<failIfNoFiles>false</failIfNoFiles>
						</configuration>
					</plugin>
				</plugins>
			</build>
		</profile>
	</profiles>

	<modules>
		<module>gora-compiler</module>
		<module>gora-compiler-cli</module>
		<module>gora-core</module>
		<module>gora-pig</module>
		<module>gora-accumulo</module>
		<module>gora-cassandra</module>
		<module>gora-goraci</module>
		<module>gora-hbase</module>
		<module>gora-infinispan</module>
		<module>gora-jcache</module>
		<module>gora-orientdb</module>
		<module>gora-lucene</module>
		<module>gora-dynamodb</module>
		<module>gora-couchdb</module>
		<module>gora-maven-plugin</module>
		<module>gora-mongodb</module>
		<module>gora-solr</module>
		<module>gora-aerospike</module>
		<module>gora-ignite</module>
		<module>gora-redis</module>
		<module>gora-tutorial</module>
		<module>sources-dist</module>
	</modules>

	<properties>
		<!-- Dependencies -->
		<osgi.version>4.2.0</osgi.version>
		<!-- Avro Dependencies -->
		<avro.version>1.8.2</avro.version>
		<!--     <jackson.version>1.6.9</jackson.version> -->
		<!-- Hadoop Dependencies -->
		<hadoop-2.version>2.5.2</hadoop-2.version>
		<hadoop-2.test.version>2.5.2</hadoop-2.test.version>
		<hbase.version>2.1.1</hbase.version>
		<hbase.test.version>2.1.1</hbase.test.version>
		<cxf-rt-frontend-jaxrs.version>2.5.2</cxf-rt-frontend-jaxrs.version>
		<!-- Amazon Dependencies -->
		<amazon.version>1.10.55</amazon.version>
		<!-- Cassandra Dependencies -->
		<cassandra-driver.version>3.3.0</cassandra-driver.version>
		<cassandra.version>3.11.0</cassandra.version>
		<!-- Ignite Dependencies -->
		<ignite.version>2.6.0</ignite.version>
		<sqlbuilder.version>2.1.7</sqlbuilder.version>
		<!-- Redis Dependencies -->
		<redisson.version>3.11.0</redisson.version>
		<!-- Solr Dependencies -->
		<lucene-solr.version>8.0.0</lucene-solr.version>
		<solr-solrj.version>8.0.0</solr-solrj.version>
		<jetty.version>9.4.14.v20181114</jetty.version>
		<tika.version>1.12</tika.version>
		<httpcomponents.version>4.5.6</httpcomponents.version>
		<commons-io.version>2.5</commons-io.version>
		<restlet.version>2.3.1</restlet.version>
		<!-- Flink Dependencies -->
		<flink.version>1.6.2</flink.version>

		<spark.version>2.2.1</spark.version>
		<aerospike.version>4.2.2</aerospike.version>
		<!-- Misc Dependencies -->
		<guava.version>13.0</guava.version>
		<commons-lang.version>2.6</commons-lang.version>
		<jdom.version>1.1.3</jdom.version>
		<hsqldb.version>2.2.8</hsqldb.version>
		<mysql.version>5.1.18</mysql.version>
		<xerces.version>2.9.1</xerces.version>
		<!-- Logging Dependencies -->
		<log4j.version>1.2.16</log4j.version>
		<slf4j.version>1.6.6</slf4j.version>

		<!-- JCache Dependencies -->
		<jsr107.api.version>1.0.0</jsr107.api.version>
		<hazelcast.version>3.6.4</hazelcast.version>

		<!-- OrientDB Dependencies -->
		<orientdb.version>2.2.22</orientdb.version>
		<orientqb.version>0.2.0</orientqb.version>

		<!-- Testing Dependencies -->
		<junit.version>4.10</junit.version>
		<test.container.version>1.4.2</test.container.version>

		<!-- Maven Plugin Dependencies -->
		<maven-compiler-plugin.version>3.1</maven-compiler-plugin.version>
		<maven-resources-plugin.version>2.5</maven-resources-plugin.version>
		<!-- pegged at 2.3.2 for eclipse users, see https://github.com/sonatype/m2eclipse-extras/issues/10 -->
		<maven-jar-plugin.version>2.3.2</maven-jar-plugin.version>
		<maven-dependency-plugin.version>2.9</maven-dependency-plugin.version>
		<build-helper-maven-plugin.version>1.7</build-helper-maven-plugin.version>
		<maven-surfire-plugin.version>2.20</maven-surfire-plugin.version>
		<maven-release-plugin.version>2.5</maven-release-plugin.version>
		<maven-bundle-plugin.version>2.5.3</maven-bundle-plugin.version>
		<maven-source-plugin.version>2.1.2</maven-source-plugin.version>
		<maven-javadoc-plugin.version>2.8.1</maven-javadoc-plugin.version>
		<maven-gpg-plugin.version>1.4</maven-gpg-plugin.version>
		<apache-rat-plugin.version>0.8</apache-rat-plugin.version>
		<maven-assembly-plugin.version>2.5.4</maven-assembly-plugin.version>
		<maven-deploy-plugin.version>2.5</maven-deploy-plugin.version>
		<checksum-maven-plugin.version>1.7</checksum-maven-plugin.version>
		<maven-clean-plugin.version>2.5</maven-clean-plugin.version>

		<!-- Pig Dependencies -->
		<pig.version>0.16.0</pig.version>

		<!-- General Properties -->
		<implementation.build>${scmBranch}@r${buildNumber}</implementation.build>
		<javac.src.version>1.8</javac.src.version>
		<javac.target.version>1.8</javac.target.version>
		<maven.compiler.target>1.8</maven.compiler.target>
		<maven.build.timestamp.format>yyyy-MM-dd HH:mm:ssZ</maven.build.timestamp.format>
		<skipTests>false</skipTests>
		<assembly.finalName>apache-${project.build.finalName}</assembly.finalName>
		<downloads.url>http://www.apache.org/dist/gora</downloads.url>
		<project.build.sourceEncoding>UTF-8</project.build.sourceEncoding>
	</properties>

	<dependencyManagement>
		<dependencies>
			<!-- Internal Dependencies -->
			<dependency>
				<groupId>org.apache.gora</groupId>
				<artifactId>gora-core</artifactId>
				<version>${project.version}</version>
			</dependency>
			<dependency>
				<groupId>org.apache.gora</groupId>
				<artifactId>gora-core</artifactId>
				<version>${project.version}</version>
				<type>test-jar</type>
			</dependency>

			<dependency>
				<groupId>org.apache.gora</groupId>
				<artifactId>gora-solr</artifactId>
				<version>${project.version}</version>
			</dependency>
			<dependency>
				<groupId>org.apache.gora</groupId>
				<artifactId>gora-solr</artifactId>
				<version>${project.version}</version>
				<classifier>tests</classifier>
			</dependency>

			<dependency>
				<groupId>org.apache.gora</groupId>
				<artifactId>gora-cassandra</artifactId>
				<version>${project.version}</version>
			</dependency>
			<dependency>
				<groupId>org.apache.gora</groupId>
				<artifactId>gora-cassandra</artifactId>
				<version>${project.version}</version>
				<type>test-jar</type>
			</dependency>

			<dependency>
				<groupId>org.apache.gora</groupId>
				<artifactId>gora-compiler</artifactId>
				<version>${project.version}</version>
			</dependency>

			<dependency>
				<groupId>org.apache.gora</groupId>
				<artifactId>gora-compiler-cli</artifactId>
				<version>${project.version}</version>
			</dependency>

			<dependency>
				<groupId>org.apache.gora</groupId>
				<artifactId>gora-hbase</artifactId>
				<version>${project.version}</version>
			</dependency>
			<dependency>
				<groupId>org.apache.gora</groupId>
				<artifactId>gora-hbase</artifactId>
				<version>${project.version}</version>
				<type>test-jar</type>
			</dependency>

			<dependency>
				<groupId>org.apache.gora</groupId>
				<artifactId>gora-couchdb</artifactId>
				<version>${project.version}</version>
			</dependency>

			<dependency>
				<groupId>org.apache.gora</groupId>
				<artifactId>gora-jcache</artifactId>
				<version>${project.version}</version>
			</dependency>
			<dependency>
				<groupId>org.apache.gora</groupId>
				<artifactId>gora-jcache</artifactId>
				<version>${project.version}</version>
				<type>test-jar</type>
			</dependency>

			<dependency>
				<groupId>org.apache.gora</groupId>
				<artifactId>gora-tutorial</artifactId>
				<version>${project.version}</version>
			</dependency>

			<dependency>
				<groupId>org.apache.gora</groupId>
				<artifactId>gora-dynamodb</artifactId>
				<version>${project.version}</version>
			</dependency>
			<dependency>
				<groupId>org.apache.gora</groupId>
				<artifactId>gora-dynamodb</artifactId>
				<version>${project.version}</version>
				<type>test-jar</type>
			</dependency>
			<dependency>
				<groupId>org.apache.gora</groupId>
				<artifactId>gora-aerospike</artifactId>
				<version>${project.version}</version>
			</dependency>
			<dependency>
				<groupId>org.apache.gora</groupId>
				<artifactId>gora-aerospike</artifactId>
				<version>${project.version}</version>
				<type>test-jar</type>
			</dependency>
			<dependency>
				<groupId>org.apache.gora</groupId>
				<artifactId>gora-lucene</artifactId>
				<version>${project.version}</version>
			</dependency>
			<dependency>
				<groupId>org.apache.gora</groupId>
				<artifactId>gora-lucene</artifactId>
				<version>${project.version}</version>
				<type>test-jar</type>
			</dependency>

			<!--Ignite DataStore dependencies -->

			<dependency>
				<groupId>org.apache.gora</groupId>
				<artifactId>gora-ignite</artifactId>
				<version>${project.version}</version>
			</dependency>
			<dependency>
				<groupId>org.apache.gora</groupId>
				<artifactId>gora-ignite</artifactId>
				<version>${project.version}</version>
				<type>test-jar</type>
			</dependency>
			<dependency>
				<groupId>com.healthmarketscience.sqlbuilder</groupId>
				<artifactId>sqlbuilder</artifactId>
				<version>${sqlbuilder.version}</version>
			</dependency>

			<!-- End of Internal Depednecies -->
    
			<!-- Redis DataStore dependencies -->
			<dependency>
				<groupId>org.apache.gora</groupId>
				<artifactId>gora-redis</artifactId>
				<version>${project.version}</version>
			</dependency>
			<dependency>
				<groupId>org.apache.gora</groupId>
				<artifactId>gora-redis</artifactId>
				<version>${project.version}</version>
				<type>test-jar</type>
			</dependency>
			<dependency>
				<groupId>org.redisson</groupId>
				<artifactId>redisson-all</artifactId>
				<version>${redisson.version}</version>
			</dependency>  
      
			<dependency>
				<groupId>org.apache.spark</groupId>
				<artifactId>spark-core_2.11</artifactId>
				<version>${spark.version}</version>
				<scope>provided</scope>
				<exclusions>
					<exclusion>
						<groupId>org.eclipse.jetty.orbit</groupId>
						<artifactId>javax.servlet</artifactId>
					</exclusion>
				</exclusions>
			</dependency>

			<!-- Flink dependencies -->

			<dependency>
				<groupId>org.apache.flink</groupId>
				<artifactId>flink-core</artifactId>
				<version>${flink.version}</version>
				<scope>compile</scope>
			</dependency>

			<dependency>
				<groupId>org.apache.flink</groupId>
				<artifactId>flink-hadoop-compatibility_2.11</artifactId>
				<version>${flink.version}</version>
				<scope>compile</scope>
			</dependency>

			<dependency>
				<groupId>org.apache.flink</groupId>
				<artifactId>flink-java</artifactId>
				<version>${flink.version}</version>
				<scope>compile</scope>
			</dependency>

			<dependency>
				<groupId>org.apache.flink</groupId>
				<artifactId>flink-avro</artifactId>
				<version>${flink.version}</version>
				<scope>compile</scope>
			</dependency>

			<dependency>
				<groupId>org.apache.flink</groupId>
				<artifactId>flink-clients_2.11</artifactId>
				<version>${flink.version}</version>
				<scope>compile</scope>
			</dependency>

			<!--Hadoop dependencies -->
			<dependency>
				<groupId>org.apache.hadoop</groupId>
				<artifactId>hadoop-client</artifactId>
				<version>${hadoop-2.version}</version>
				<optional>true</optional>
			</dependency>

			<dependency>
				<groupId>org.apache.cxf</groupId>
				<artifactId>cxf-rt-frontend-jaxrs</artifactId>
				<version>${cxf-rt-frontend-jaxrs.version}</version>
			</dependency>

			<dependency>
				<groupId>org.apache.avro</groupId>
				<artifactId>avro</artifactId>
				<version>${avro.version}</version>
				<exclusions>
					<exclusion>
						<groupId>ant</groupId>
						<artifactId>ant</artifactId>
					</exclusion>
				</exclusions>
			</dependency>

			<dependency>
				<groupId>org.apache.avro</groupId>
				<artifactId>avro-compiler</artifactId>
				<version>${avro.version}</version>
				<exclusions>
					<exclusion>
						<groupId>ant</groupId>
						<artifactId>ant</artifactId>
					</exclusion>
				</exclusions>
			</dependency>

			<dependency>
				<groupId>org.apache.avro</groupId>
				<artifactId>avro-mapred</artifactId>
				<version>${avro.version}</version>
				<exclusions>
					<exclusion>
						<groupId>ant</groupId>
						<artifactId>ant</artifactId>
					</exclusion>
				</exclusions>
			</dependency>

			<dependency>
				<groupId>org.apache.hbase</groupId>
				<artifactId>hbase-client</artifactId>
				<version>${hbase.version}</version>
				<exclusions>
					<exclusion>
						<groupId>org.apache.hadoop</groupId>
						<artifactId>avro</artifactId>
					</exclusion>
					<exclusion>
						<artifactId>slf4j-log4j12</artifactId>
						<groupId>org.slf4j</groupId>
					</exclusion>
					<exclusion>
						<artifactId>hadoop-common</artifactId>
						<groupId>org.apache.hadoop</groupId>
					</exclusion>
					<exclusion>
						<artifactId>hadoop-yarn-common</artifactId>
						<groupId>org.apache.hadoop</groupId>
					</exclusion>
					<exclusion>
						<artifactId>hadoop-mapreduce-client-core</artifactId>
						<groupId>org.apache.hadoop</groupId>
					</exclusion>
					<exclusion>
						<artifactId>hadoop-auth</artifactId>
						<groupId>org.apache.hadoop</groupId>
					</exclusion>
				</exclusions>
			</dependency>
			<dependency>
				<groupId>org.apache.hbase</groupId>
				<artifactId>hbase-testing-util</artifactId>
				<version>${hbase.test.version}</version>
				<type>test-jar</type>
				<exclusions>
					<exclusion>
						<groupId>org.apache.hadoop</groupId>
						<artifactId>avro</artifactId>
					</exclusion>
					<exclusion>
						<artifactId>slf4j-log4j12</artifactId>
						<groupId>org.slf4j</groupId>
					</exclusion>
					<exclusion>
						<artifactId>hadoop-common</artifactId>
						<groupId>org.apache.hadoop</groupId>
					</exclusion>
					<exclusion>
						<artifactId>hadoop-yarn-common</artifactId>
						<groupId>org.apache.hadoop</groupId>
					</exclusion>
					<exclusion>
						<artifactId>hadoop-mapreduce-client-core</artifactId>
						<groupId>org.apache.hadoop</groupId>
					</exclusion>
					<exclusion>
						<artifactId>hadoop-auth</artifactId>
						<groupId>org.apache.hadoop</groupId>
					</exclusion>
				</exclusions>
			</dependency>

			<!-- Cassandra Dependencies -->
			<dependency>
				<groupId>org.apache.cassandra</groupId>
				<artifactId>cassandra-all</artifactId>
				<version>${cassandra.version}</version>
				<scope>test</scope>
				<exclusions>
					<exclusion>
						<groupId>org.apache.cassandra.deps</groupId>
						<artifactId>avro</artifactId>
					</exclusion>
				</exclusions>
			</dependency>

			<dependency>
				<groupId>org.apache.cassandra</groupId>
				<artifactId>cassandra-thrift</artifactId>
				<version>${cassandra.version}</version>
			</dependency>

			<dependency>
				<groupId>com.ibm.icu</groupId>
				<artifactId>icu4j</artifactId>
				<version>49.1</version>
			</dependency>
			<dependency>
				<groupId>commons-codec</groupId>
				<artifactId>commons-codec</artifactId>
				<version>1.7</version>
			</dependency>
			<dependency>
				<groupId>commons-cli</groupId>
				<artifactId>commons-cli</artifactId>
				<version>1.2</version>
			</dependency>
			<dependency>
				<groupId>commons-digester</groupId>
				<artifactId>commons-digester</artifactId>
				<version>1.7</version>
				<exclusions>
					<exclusion>
						<groupId>xml-apis</groupId>
						<artifactId>xml-apis</artifactId>
					</exclusion>
				</exclusions>
			</dependency>
			<dependency>
				<groupId>commons-fileupload</groupId>
				<artifactId>commons-fileupload</artifactId>
				<version>1.2.1</version>
			</dependency>
			<dependency>
				<groupId>commons-io</groupId>
				<artifactId>commons-io</artifactId>
				<version>${commons-io.version}</version>
			</dependency>
			<dependency>
				<groupId>org.apache.httpcomponents</groupId>
				<artifactId>httpclient</artifactId>
				<version>${httpcomponents.version}</version>
			</dependency>
			<dependency>
				<groupId>org.apache.httpcomponents</groupId>
				<artifactId>httpmime</artifactId>
				<version>${httpcomponents.version}</version>
				<exclusions>
					<exclusion>
						<groupId>commons-logging</groupId>
						<artifactId>commons-logging</artifactId>
					</exclusion>
				</exclusions>
			</dependency>
			<dependency>
				<groupId>commons-logging</groupId>
				<artifactId>commons-logging</artifactId>
				<version>1.1.1</version>
			</dependency>
			<dependency>
				<groupId>hsqldb</groupId>
				<artifactId>hsqldb</artifactId>
				<version>1.8.0.10</version>
			</dependency>
			<dependency>
				<groupId>jakarta-regexp</groupId>
				<artifactId>jakarta-regexp</artifactId>
				<version>1.4</version>
			</dependency>
			<dependency>
				<groupId>javax.activation</groupId>
				<artifactId>activation</artifactId>
				<version>1.1</version>
			</dependency>
			<dependency>
				<groupId>javax.mail</groupId>
				<artifactId>mail</artifactId>
				<version>1.4.1</version>
			</dependency>
			<dependency>
				<groupId>jline</groupId>
				<artifactId>jline</artifactId>
				<version>0.9.1</version>
			</dependency>
			<dependency>
				<groupId>org.apache.ant</groupId>
				<artifactId>ant</artifactId>
				<version>1.8.2</version>
				<exclusions>
					<exclusion>
						<groupId>org.apache.ant</groupId>
						<artifactId>ant-launcher</artifactId>
					</exclusion>
				</exclusions>
			</dependency>
			<dependency>
				<groupId>org.apache.commons</groupId>
				<artifactId>commons-compress</artifactId>
				<version>1.4.1</version>
			</dependency>
			<dependency>
				<groupId>net.arnx</groupId>
				<artifactId>jsonic</artifactId>
				<version>1.2.7</version>
			</dependency>
			<dependency>
				<groupId>com.cybozu.labs</groupId>
				<artifactId>langdetect</artifactId>
				<version>1.1-20120112</version>
			</dependency>
			<dependency>
				<groupId>org.apache.derby</groupId>
				<artifactId>derby</artifactId>
				<version>10.9.1.0</version>
			</dependency>
			<dependency>
				<groupId>org.apache.tika</groupId>
				<artifactId>tika-core</artifactId>
				<version>${tika.version}</version>
			</dependency>
			<dependency>
				<groupId>org.apache.tika</groupId>
				<artifactId>tika-parsers</artifactId>
				<version>${tika.version}</version>
				<exclusions>
					<exclusion>
						<groupId>com.adobe.xmp</groupId>
						<artifactId>xmpcore</artifactId>
					</exclusion>
					<exclusion>
						<groupId>commons-logging</groupId>
						<artifactId>commons-logging</artifactId>
					</exclusion>
					<exclusion>
						<groupId>org.apache.geronimo.specs</groupId>
						<artifactId>geronimo-stax-api_1.0_spec</artifactId>
					</exclusion>
					<exclusion>
						<groupId>org.gagravarr</groupId>
						<artifactId>vorbis-java-core</artifactId>
					</exclusion>
					<exclusion>
						<groupId>asm</groupId>
						<artifactId>asm</artifactId>
					</exclusion>
					<exclusion>
						<groupId>org.aspectj</groupId>
						<artifactId>aspectjrt</artifactId>
					</exclusion>
				</exclusions>
			</dependency>
			<dependency>
				<groupId>org.apache.uima</groupId>
				<artifactId>AlchemyAPIAnnotator</artifactId>
				<version>2.3.1</version>
			</dependency>
			<dependency>
				<groupId>org.apache.uima</groupId>
				<artifactId>OpenCalaisAnnotator</artifactId>
				<version>2.3.1</version>
			</dependency>
			<dependency>
				<groupId>org.apache.uima</groupId>
				<artifactId>Tagger</artifactId>
				<version>2.3.1</version>
			</dependency>
			<dependency>
				<groupId>org.apache.uima</groupId>
				<artifactId>WhitespaceTokenizer</artifactId>
				<version>2.3.1</version>
			</dependency>
			<dependency>
				<groupId>org.apache.uima</groupId>
				<artifactId>uimaj-core</artifactId>
				<version>2.3.1</version>
			</dependency>
			<dependency>
				<groupId>org.apache.velocity</groupId>
				<artifactId>velocity</artifactId>
				<version>1.7</version>
			</dependency>
			<dependency>
				<groupId>org.apache.velocity</groupId>
				<artifactId>velocity-tools</artifactId>
				<version>2.0</version>
			</dependency>
			<dependency>
				<groupId>org.apache.zookeeper</groupId>
				<artifactId>zookeeper</artifactId>
				<version>3.4.6</version>
			</dependency>
			<dependency>
				<groupId>org.carrot2</groupId>
				<artifactId>carrot2-mini</artifactId>
				<version>3.6.2</version>
			</dependency>
			<dependency>
				<groupId>org.carrot2</groupId>
				<artifactId>morfologik-polish</artifactId>
				<version>1.5.5</version>
			</dependency>
			<dependency>
				<groupId>org.codehaus.woodstox</groupId>
				<artifactId>wstx-asl</artifactId>
				<version>3.2.7</version>
			</dependency>
			<dependency>
				<groupId>org.easymock</groupId>
				<artifactId>easymock</artifactId>
				<version>3.0</version>
				<scope>test</scope>
			</dependency>
			<dependency>
				<groupId>org.eclipse.jetty</groupId>
				<artifactId>jetty-server</artifactId>
				<version>${jetty.version}</version>
			</dependency>
			<dependency>
				<groupId>org.eclipse.jetty</groupId>
				<artifactId>jetty-http</artifactId>
				<version>${jetty.version}</version>
			</dependency>
			<dependency>
				<groupId>org.eclipse.jetty</groupId>
				<artifactId>jetty-io</artifactId>
				<version>${jetty.version}</version>
			</dependency>
			<dependency>
				<groupId>org.eclipse.jetty</groupId>
				<artifactId>jetty-deploy</artifactId>
				<version>${jetty.version}</version>
			</dependency>
			<dependency>
				<groupId>org.eclipse.jetty</groupId>
				<artifactId>jetty-continuation</artifactId>
				<version>${jetty.version}</version>
			</dependency>
			<dependency>
				<groupId>org.eclipse.jetty</groupId>
				<artifactId>jetty-jmx</artifactId>
				<version>${jetty.version}</version>
			</dependency>
			<dependency>
				<groupId>org.eclipse.jetty</groupId>
				<artifactId>jetty-rewrite</artifactId>
				<version>${jetty.version}</version>
			</dependency>
			<dependency>
				<groupId>org.eclipse.jetty</groupId>
				<artifactId>jetty-security</artifactId>
				<version>${jetty.version}</version>
			</dependency>
			<dependency>
				<groupId>org.eclipse.jetty</groupId>
				<artifactId>jetty-servlets</artifactId>
				<version>${jetty.version}</version>
			</dependency>
			<dependency>
				<groupId>org.eclipse.jetty</groupId>
				<artifactId>jetty-xml</artifactId>
				<version>${jetty.version}</version>
			</dependency>
			<dependency>
				<groupId>org.eclipse.jetty</groupId>
				<artifactId>jetty-servlet</artifactId>
				<version>${jetty.version}</version>
			</dependency>
			<dependency>
				<groupId>org.eclipse.jetty</groupId>
				<artifactId>jetty-util</artifactId>
				<version>${jetty.version}</version>
			</dependency>
			<dependency>
				<groupId>org.eclipse.jetty</groupId>
				<artifactId>jetty-webapp</artifactId>
				<version>${jetty.version}</version>
			</dependency>
			<dependency>
				<groupId>org.restlet.jee</groupId>
				<artifactId>org.restlet</artifactId>
				<version>${restlet.version}</version>
			</dependency>
			<dependency>
				<groupId>org.restlet.jee</groupId>
				<artifactId>org.restlet.ext.servlet</artifactId>
				<version>${restlet.version}</version>
			</dependency>
			<dependency>
				<groupId>org.slf4j</groupId>
				<artifactId>jcl-over-slf4j</artifactId>
				<version>${slf4j.version}</version>
			</dependency>
			<dependency>
				<groupId>org.slf4j</groupId>
				<artifactId>jul-to-slf4j</artifactId>
				<version>${slf4j.version}</version>
			</dependency>
			<dependency>
				<groupId>org.eclipse.jetty.orbit</groupId>
				<artifactId>javax.servlet</artifactId>
				<version>3.0.0.v201112011016</version>
			</dependency>
			<dependency>
				<groupId>com.spatial4j</groupId>
				<artifactId>spatial4j</artifactId>
				<version>0.3</version>
			</dependency>
			<dependency>
				<groupId>com.carrotsearch.randomizedtesting</groupId>
				<artifactId>randomizedtesting-runner</artifactId>
				<version>2.0.10</version>
			</dependency>

			<!-- Amazon Dependencies -->
			<dependency>
				<groupId>com.amazonaws</groupId>
				<artifactId>aws-java-sdk</artifactId>
				<version>${amazon.version}</version>
			</dependency>

			<!-- Misc Dependencies -->
			<dependency>
				<groupId>com.google.guava</groupId>
				<artifactId>guava</artifactId>
				<version>${guava.version}</version>
			</dependency>

			<dependency>
				<groupId>commons-lang</groupId>
				<artifactId>commons-lang</artifactId>
				<version>${commons-lang.version}</version>
			</dependency>

			<dependency>
				<groupId>org.jdom</groupId>
				<artifactId>jdom</artifactId>
				<version>${jdom.version}</version>
				<exclusions>
					<exclusion>
						<groupId>maven-plugins</groupId>
						<artifactId>maven-cobertura-plugin</artifactId>
					</exclusion>
					<exclusion>
						<groupId>maven-plugins</groupId>
						<artifactId>maven-findbugs-plugin</artifactId>
					</exclusion>
				</exclusions>
			</dependency>

			<!-- Logging Dependencies -->
			<dependency>
				<groupId>org.slf4j</groupId>
				<artifactId>slf4j-api</artifactId>
				<version>${slf4j.version}</version>
			</dependency>

			<dependency>
				<groupId>org.slf4j</groupId>
				<artifactId>slf4j-simple</artifactId>
				<version>${slf4j.version}</version>
			</dependency>

			<dependency>
				<groupId>org.slf4j</groupId>
				<artifactId>slf4j-jdk14</artifactId>
				<version>${slf4j.version}</version>
			</dependency>

			<dependency>
				<groupId>org.slf4j</groupId>
				<artifactId>slf4j-log4j12</artifactId>
				<version>${slf4j.version}</version>
			</dependency>
			<dependency>
				<groupId>org.slf4j</groupId>
				<artifactId>log4j-over-slf4j</artifactId>
				<version>${slf4j.version}</version>
			</dependency>
			<dependency>
				<groupId>log4j</groupId>
				<artifactId>log4j</artifactId>
				<version>${log4j.version}</version>
				<exclusions>
					<exclusion>
						<groupId>com.sun.jdmk</groupId>
						<artifactId>jmxtools</artifactId>
					</exclusion>
					<exclusion>
						<groupId>com.sun.jmx</groupId>
						<artifactId>jmxri</artifactId>
					</exclusion>
					<exclusion>
						<groupId>javax.mail</groupId>
						<artifactId>mail</artifactId>
					</exclusion>
					<exclusion>
						<groupId>javax.jms</groupId>
						<artifactId>jms</artifactId>
					</exclusion>
				</exclusions>
			</dependency>

			<!-- JCache Dependencies -->
			<dependency>
				<groupId>com.hazelcast</groupId>
				<artifactId>hazelcast-all</artifactId>
				<version>${hazelcast.version}</version>
			</dependency>

			<dependency>
				<groupId>javax.cache</groupId>
				<artifactId>cache-api</artifactId>
				<version>${jsr107.api.version}</version>
			</dependency>

			<!-- OrientDB Dependencies -->
			<dependency>
				<groupId>com.orientechnologies</groupId>
				<artifactId>orientdb-client</artifactId>
				<version>${orientdb.version}</version>
			</dependency>

			<dependency>
				<groupId>com.orientechnologies</groupId>
				<artifactId>orientdb-server</artifactId>
				<version>${orientdb.version}</version>
			</dependency>

			<dependency>
				<groupId>com.orientechnologies</groupId>
				<artifactId>orientdb-core</artifactId>
				<version>${orientdb.version}</version>
			</dependency>

			<dependency>
				<groupId>com.orientechnologies</groupId>
				<artifactId>orientdb-graphdb</artifactId>
				<version>${orientdb.version}</version>
			</dependency>

			<dependency>
				<groupId>com.github.raymanrt</groupId>
				<artifactId>orientqb</artifactId>
				<version>${orientqb.version}</version>
			</dependency>

			<!-- Pig -->
			<dependency>
				<groupId>org.apache.pig</groupId>
				<artifactId>pig</artifactId>
				<classifier>h2</classifier>
				<version>${pig.version}</version>
				<exclusions>
					<exclusion>
						<groupId>org.apache.avro</groupId>
						<artifactId>avro</artifactId>
					</exclusion>
				</exclusions>
			</dependency>

			<!--Aerospike Dependency -->
			<dependency>
				<groupId>com.aerospike</groupId>
				<artifactId>aerospike-client</artifactId>
				<version>${aerospike.version}</version>
			</dependency>

			<!-- Testing Dependencies -->
			<dependency>
				<groupId>org.apache.hadoop</groupId>
				<artifactId>hadoop-minicluster</artifactId>
				<version>${hadoop-2.test.version}</version>
			</dependency>

			<dependency>
				<groupId>junit</groupId>
				<artifactId>junit</artifactId>
				<version>${junit.version}</version>
			</dependency>

			<dependency>
				<groupId>org.codehaus.sonar</groupId>
				<artifactId>sonar-maven-plugin</artifactId>
				<version>4.4</version>
			</dependency>

			<dependency>
				<groupId>org.testcontainers</groupId>
				<artifactId>testcontainers</artifactId>
				<version>${test.container.version}</version>
			</dependency>

			<!-- Testing Dependencies for Ignite-->
			<dependency>
				<groupId>org.apache.ignite</groupId>
				<artifactId>ignite-indexing</artifactId>
				<version>${ignite.version}</version>
			</dependency>
			<dependency>
				<groupId>org.apache.ignite</groupId>
				<artifactId>ignite-core</artifactId>
				<version>${ignite.version}</version>
			</dependency>
		</dependencies>
	</dependencyManagement>
=======
  <repositories>
    <repository>
      <id>apache.snapshots</id>
      <url>http://repository.apache.org/snapshots/</url>
      <name>Apache Snapshot Repo</name>
      <snapshots>
        <enabled>true</enabled>
      </snapshots>
      <releases>
        <enabled>false</enabled>
      </releases>
    </repository>
  </repositories-->

  <build>
    <defaultGoal>install</defaultGoal>
    <directory>target</directory>
    <outputDirectory>${basedir}/target/classes</outputDirectory>
    <finalName>${project.artifactId}-${project.version}</finalName>
    <testOutputDirectory>${basedir}/target/test-classes</testOutputDirectory>
    <sourceDirectory>${basedir}/src/main/java</sourceDirectory>
    <testSourceDirectory>${basedir}/src/test/java</testSourceDirectory>
    <pluginManagement>
      <plugins>
        <plugin>
          <groupId>org.apache.maven.plugins</groupId>
          <artifactId>maven-assembly-plugin</artifactId>
          <version>${maven-assembly-plugin.version}</version>
          <executions>
            <execution>
              <id>assembly</id>
              <phase>package</phase>
              <goals>
                <goal>single</goal>
              </goals>
            </execution>
          </executions>
          <configuration>
            <tarLongFileMode>gnu</tarLongFileMode>
            <finalName>${assembly.finalName}</finalName>
            <descriptors>
              <descriptor>sources-dist/src/main/assembly/src.xml</descriptor>
            </descriptors>
          </configuration>
        </plugin>
        <plugin>
          <groupId>org.apache.maven.plugins</groupId>
          <artifactId>maven-deploy-plugin</artifactId>
          <version>${maven-deploy-plugin.version}</version>
          <configuration>
            <updateReleaseInfo>true</updateReleaseInfo>
          </configuration>
        </plugin>
        <plugin>
          <groupId>org.apache.maven.plugins</groupId>
          <artifactId>maven-clean-plugin</artifactId>
          <version>${maven-clean-plugin.version}</version>
          <configuration>
            <filesets>
              <fileset>
                <directory>${basedir}/lib</directory>
                <followSymlinks>false</followSymlinks>
                <useDefaultExcludes>true</useDefaultExcludes>
                <includes>
                  <include>*.jar</include>
                </includes>
              </fileset>
            </filesets>
          </configuration>
        </plugin>
        <plugin>
          <groupId>org.apache.maven.plugins</groupId>
          <artifactId>maven-release-plugin</artifactId>
          <version>${maven-release-plugin.version}</version>
          <configuration>
            <preparationGoals>install</preparationGoals>
            <mavenExecutorId>forked-path</mavenExecutorId>
            <useReleaseProfile>false</useReleaseProfile>
            <tagNameFormat>apache-gora-@{project.version}</tagNameFormat>
            <arguments>-Papache-release,release</arguments>
            <autoVersionSubmodules>true</autoVersionSubmodules>
          </configuration>
          <dependencies>
            <dependency>
              <groupId>org.apache.maven.scm</groupId>
              <artifactId>maven-scm-provider-gitexe</artifactId>
              <version>1.9</version>
            </dependency>
          </dependencies>
        </plugin>
        <!--This plugin's configuration is used to store Eclipse m2e settings 
        only. It has no influence on the Maven build itself. -->
        <plugin>
          <groupId>org.eclipse.m2e</groupId>
          <artifactId>lifecycle-mapping</artifactId>
          <version>1.0.0</version>
          <configuration>
            <lifecycleMappingMetadata>
              <pluginExecutions>
                <pluginExecution>
                  <pluginExecutionFilter>
                    <groupId>org.apache.maven.plugins</groupId>
                    <artifactId>maven-dependency-plugin</artifactId>
                    <versionRange>[2.4,)</versionRange>
                    <goals>
                      <goal>copy-dependencies</goal>
                    </goals>
                  </pluginExecutionFilter>
                  <action>
                    <ignore />
                  </action>
                </pluginExecution>
                <pluginExecution>
                  <pluginExecutionFilter>
                    <groupId>org.codehaus.mojo</groupId>
                    <artifactId>build-helper-maven-plugin</artifactId>
                    <versionRange>[1.7,)</versionRange>
                    <goals>
                      <goal>reserve-network-port</goal>
                    </goals>
                  </pluginExecutionFilter>
                  <action>
                    <ignore />
                  </action>
                </pluginExecution>
                <pluginExecution>
                  <pluginExecutionFilter>
                    <groupId>de.thetaphi</groupId>
                    <artifactId>forbiddenapis</artifactId>
                    <versionRange>2.0</versionRange>
                    <goals>
                      <goal>testCheck</goal>
                    </goals>
                  </pluginExecutionFilter>
                  <action>
                    <ignore />
                  </action>
                </pluginExecution>
              </pluginExecutions>
            </lifecycleMappingMetadata>
          </configuration>
        </plugin>
        <plugin>
          <groupId>org.apache.maven.plugins</groupId>
          <artifactId>maven-compiler-plugin</artifactId>
          <version>${maven-compiler-plugin.version}</version>
          <inherited>true</inherited>
          <configuration>
            <source>${javac.src.version}</source>
            <target>${javac.target.version}</target>
            <showDeprecation>true</showDeprecation>
            <showWarnings>true</showWarnings>
            <!-- executable>{JAVA_HOME_1_7}/bin/javac</executable -->
            <fork>true</fork>
          </configuration>
          <executions>
            <!-- Eclipse do not support duplicated package-info.java, in both main and test. -->
            <!-- https://stackoverflow.com/questions/11246223/eclipse-javadoc-the-type-package-info-is-already-defined/35101574#35101574 -->
            <execution>
              <id>default-testCompile</id>
              <phase>test-compile</phase>
              <configuration>
                <testExcludes>
                  <exclude>**/package-info.java</exclude>
                </testExcludes>
              </configuration>
              <goals>
                <goal>testCompile</goal>
              </goals>
            </execution>
          </executions>
        </plugin>
        <plugin>
          <groupId>org.apache.maven.plugins</groupId>
          <artifactId>maven-javadoc-plugin</artifactId>
          <version>${maven-javadoc-plugin.version}</version>
          <configuration>
            <excludePackageNames>org.apache.gora.tutorial.log.generated;org.apache.gora.goraci.generated</excludePackageNames>
          </configuration>
          <executions>
            <execution>
              <id>attach-javadocs</id>
              <goals>
                <goal>jar</goal>
              </goals>
              <configuration>
                <quiet>true</quiet>
                <archive>
                  <manifest>
                    <addDefaultImplementationEntries>true</addDefaultImplementationEntries>
                    <addDefaultSpecificationEntries>true</addDefaultSpecificationEntries>
                  </manifest>
                  <manifestEntries>
                    <Implementation-Build>${implementation.build}</Implementation-Build>
                    <Implementation-Build-Date>${maven.build.timestamp}</Implementation-Build-Date>
                    <X-Compile-Source-JDK>${javac.src.version}</X-Compile-Source-JDK>
                    <X-Compile-Target-JDK>${javac.target.version}</X-Compile-Target-JDK>
                  </manifestEntries>
                </archive>
              </configuration>
            </execution>
          </executions>
        </plugin>
      </plugins>
    </pluginManagement>
    <plugins>
      <plugin>
        <groupId>de.thetaphi</groupId>
        <artifactId>forbiddenapis</artifactId>
        <version>2.0</version>
        <configuration>
          <!-- disallow undocumented classes like sun.misc.Unsafe: -->
          <internalRuntimeForbidden>true</internalRuntimeForbidden>
          <!--
            if the used Java version is too new,
            don't fail, just do nothing:
          -->
          <failOnUnsupportedJava>false</failOnUnsupportedJava>
          <bundledSignatures>
            <bundledSignature>jdk-unsafe</bundledSignature>
            <bundledSignature>jdk-deprecated</bundledSignature>
            <bundledSignature>jdk-system-out</bundledSignature>
            <!--bundledSignature>commons-io-unsafe-${commons-io.version}</bundledSignature-->
          </bundledSignatures>
        </configuration>
        <executions>
          <execution>
            <goals>
              <goal>check</goal>
              <goal>testCheck</goal>
            </goals>
          </execution>
        </executions>
      </plugin>
      <plugin>
        <groupId>org.apache.maven.plugins</groupId>
        <artifactId>maven-compiler-plugin</artifactId>
      </plugin>
      <plugin>
        <groupId>org.apache.maven.plugins</groupId>
        <artifactId>maven-surefire-plugin</artifactId>
        <version>${maven-surfire-plugin.version}</version><!--$NO-MVN-MAN-VER$ -->
        <inherited>true</inherited>
        <configuration>
          <systemPropertyVariables>
            <hadoop.log.dir>${project.basedir}/target/test-logs/</hadoop.log.dir>
            <test.build.data>${project.basedir}/target/test-data/</test.build.data>
          </systemPropertyVariables>
          <argLine>-Xmx512m</argLine>
          <forkMode>always</forkMode>
          <testFailureIgnore>false</testFailureIgnore>
        </configuration>
      </plugin>
      <plugin>
        <groupId>org.apache.maven.plugins</groupId>
        <artifactId>maven-dependency-plugin</artifactId>
        <version>${maven-dependency-plugin.version}</version>
        <inherited>true</inherited>
        <executions>
          <execution>
            <id>copy</id>
            <phase>package</phase>
            <goals>
              <goal>copy-dependencies</goal>
            </goals>
            <configuration>
              <outputDirectory>lib</outputDirectory>
            </configuration>
          </execution>
        </executions>
      </plugin>
      <plugin>
        <groupId>org.apache.felix</groupId>
        <artifactId>maven-bundle-plugin</artifactId>
        <version>${maven-bundle-plugin.version}</version>
        <extensions>true</extensions>
        <inherited>true</inherited>
        <configuration>
          <instructions>
            <Bundle-Name>${project.name}</Bundle-Name>
            <Bundle-SymbolicName>${project.artifactId}</Bundle-SymbolicName>
            <Export-Package>${osgi.export}</Export-Package>
            <Import-Package>${osgi.import}</Import-Package>
            <DynamicImport-Package>${osgi.dynamic.import}</DynamicImport-Package>
            <Private-Package>${osgi.private}</Private-Package>
            <Require-Bundle>${osgi.bundles}</Require-Bundle>
            <Bundle-Activator>${osgi.activator}</Bundle-Activator>
          </instructions>
          <supportedProjectTypes>
            <supportedProjectType>jar</supportedProjectType>
            <supportedProjectType>war</supportedProjectType>
            <supportedProjectType>bundle</supportedProjectType>
          </supportedProjectTypes>
          <unpackBundle>true</unpackBundle>
        </configuration>
      </plugin>
    </plugins>
  </build>

  <profiles>
    <profile>
      <id>release</id>
      <build>
        <plugins>
          <!-- <plugin> <groupId>org.apache.rat</groupId> <artifactId>apache-rat-plugin</artifactId> 
          <version>${apache-rat-plugin.version}</version> <executions> <execution>
          <id>rat-verify</id> <phase>test</phase> <goals> <goal>check</goal> </goals>
          </execution> </executions> <configuration> <licenses> <license implementation="org.apache.rat.analysis.license.SimplePatternBasedLicense">
          <licenseFamilyCategory>ASL20</licenseFamilyCategory> <licenseFamilyName>Apache
          Software License, 2.0</licenseFamilyName> <notes>Single licensed ASL v2.0</notes>
          <patterns> <pattern>Licensed to the Apache Software Foundation (ASF) under
          one or more contributor license agreements.</pattern> </patterns> </license>
          </licenses> <excludeSubProjects>false</excludeSubProjects> <excludes> <exclude>CHANGES.txt</exclude>
          <exclude>README.txt</exclude> <exclude>NOTICE.txt</exclude> <exclude>LICENSE.txt</exclude>
          <exclude>KEYS</exclude> <exclude>doap_Gora.rdf</exclude> <exclude>.gitignore/**/**</exclude>
          </excludes> </configuration> </plugin -->
          <plugin>
            <groupId>org.apache.maven.plugins</groupId>
            <artifactId>maven-source-plugin</artifactId>
            <version>${maven-source-plugin.version}</version>
            <executions>
              <execution>
                <id>attach-sources</id>
                <goals>
                  <goal>jar-no-fork</goal>
                </goals>
                <configuration>
                  <archive>
                    <manifest>
                      <addDefaultImplementationEntries>true</addDefaultImplementationEntries>
                      <addDefaultSpecificationEntries>true</addDefaultSpecificationEntries>
                    </manifest>
                    <manifestEntries>
                      <Implementation-Build>${implementation.build}</Implementation-Build>
                      <Implementation-Build-Date>${maven.build.timestamp}</Implementation-Build-Date>
                      <X-Compile-Source-JDK>${javac.src.version}</X-Compile-Source-JDK>
                      <X-Compile-Target-JDK>${javac.target.version}</X-Compile-Target-JDK>
                    </manifestEntries>
                  </archive>
                </configuration>
              </execution>
            </executions>
          </plugin>
          <plugin>
            <groupId>org.apache.maven.plugins</groupId>
            <artifactId>maven-javadoc-plugin</artifactId>
            <version>${maven-javadoc-plugin.version}</version>
            <configuration>
              <excludePackageNames>org.apache.gora.tutorial.log.generated;org.apache.gora.goraci.generated</excludePackageNames>
            </configuration>
            <executions>
              <execution>
                <id>attach-javadocs</id>
                <goals>
                  <goal>jar</goal>
                </goals>
                <configuration>
                  <quiet>true</quiet>
                  <archive>
                    <manifest>
                      <addDefaultImplementationEntries>true</addDefaultImplementationEntries>
                      <addDefaultSpecificationEntries>true</addDefaultSpecificationEntries>
                    </manifest>
                    <manifestEntries>
                      <Implementation-Build>${implementation.build}</Implementation-Build>
                      <Implementation-Build-Date>${maven.build.timestamp}</Implementation-Build-Date>
                      <X-Compile-Source-JDK>${javac.src.version}</X-Compile-Source-JDK>
                      <X-Compile-Target-JDK>${javac.target.version}</X-Compile-Target-JDK>
                    </manifestEntries>
                  </archive>
                </configuration>
              </execution>
            </executions>
          </plugin>
          <plugin>
            <groupId>net.nicoulaj.maven.plugins</groupId>
            <artifactId>checksum-maven-plugin</artifactId>
            <version>${checksum-maven-plugin.version}</version>
            <executions>
              <execution>
                <id>source-release-checksum</id>
                <goals>
                  <goal>files</goal>
                </goals>
              </execution>
            </executions>
            <configuration>
              <algorithms>
                <algorithm>SHA-512</algorithm>
              </algorithms>
              <fileSets>
                <fileSet>
                  <directory>${project.build.directory}</directory>
                  <includes>
                    <include>apache-gora-${project.version}-src.zip</include>
                    <include>apache-gora-${project.version}-src.tar.gz</include>
                  </includes>
                </fileSet>
              </fileSets>
              <failIfNoFiles>false</failIfNoFiles>
            </configuration>
          </plugin>
        </plugins>
      </build>
    </profile>
  </profiles>

  <modules>
    <module>gora-compiler</module>
    <module>gora-compiler-cli</module>
    <module>gora-core</module>
    <module>gora-pig</module>
    <module>gora-accumulo</module>
    <module>gora-cassandra</module>
    <module>gora-goraci</module>
    <module>gora-hbase</module>
    <module>gora-infinispan</module>
    <module>gora-jcache</module>
    <module>gora-orientdb</module>
    <module>gora-lucene</module>
    <module>gora-dynamodb</module>
    <module>gora-couchdb</module>
    <module>gora-maven-plugin</module>
    <module>gora-mongodb</module>
    <module>gora-solr</module>
    <module>gora-aerospike</module>
    <module>gora-ignite</module>
    <module>gora-tutorial</module>
    <module>sources-dist</module>
  </modules>

  <properties>
    <!-- Dependencies -->
    <osgi.version>4.2.0</osgi.version>
    <!-- Avro Dependencies -->
    <avro.version>1.8.2</avro.version>
    <!--     <jackson.version>1.6.9</jackson.version> -->
    <!-- Hadoop Dependencies -->
    <hadoop-2.version>2.5.2</hadoop-2.version>
    <hadoop-2.test.version>2.5.2</hadoop-2.test.version>
    <hbase.version>2.1.1</hbase.version>
    <hbase.test.version>2.1.1</hbase.test.version>
    <cxf-rt-frontend-jaxrs.version>2.5.2</cxf-rt-frontend-jaxrs.version>
    <!-- Amazon Dependencies -->
    <amazon.version>1.10.55</amazon.version>
    <!-- Cassandra Dependencies -->
    <cassandra-driver.version>3.3.0</cassandra-driver.version>
    <cassandra.version>3.11.0</cassandra.version>
    <!-- Ignite Dependencies -->
    <ignite.version>2.6.0</ignite.version>
    <sqlbuilder.version>2.1.7</sqlbuilder.version>
    <!-- Solr Dependencies -->
    <lucene-solr.version>8.0.0</lucene-solr.version>
    <solr-solrj.version>8.0.0</solr-solrj.version>
    <jetty.version>9.4.14.v20181114</jetty.version>
    <tika.version>1.12</tika.version>
    <httpcomponents.version>4.5.6</httpcomponents.version>
    <commons-io.version>2.5</commons-io.version>
    <restlet.version>2.3.1</restlet.version>
    <!-- Flink Dependencies -->
    <flink.version>1.6.2</flink.version>

    <spark.version>2.2.1</spark.version>
    <aerospike.version>4.2.2</aerospike.version>
    <!-- Misc Dependencies -->
    <guava.version>13.0</guava.version>
    <commons-lang.version>2.6</commons-lang.version>
    <jdom.version>1.1.3</jdom.version>
    <hsqldb.version>2.2.8</hsqldb.version>
    <mysql.version>5.1.18</mysql.version>
    <xerces.version>2.9.1</xerces.version>
    <!-- Logging Dependencies -->
    <log4j.version>1.2.16</log4j.version>
    <slf4j.version>1.6.6</slf4j.version>

    <!-- JCache Dependencies -->
    <jsr107.api.version>1.0.0</jsr107.api.version>
    <hazelcast.version>3.6.4</hazelcast.version>

    <!-- OrientDB Dependencies -->
    <orientdb.version>2.2.22</orientdb.version>
    <orientqb.version>0.2.0</orientqb.version>

    <!-- Testing Dependencies -->
    <junit.version>4.10</junit.version>
    <test.container.version>1.4.2</test.container.version>

    <!-- Maven Plugin Dependencies -->
    <maven-compiler-plugin.version>3.1</maven-compiler-plugin.version>
    <maven-resources-plugin.version>2.5</maven-resources-plugin.version>
    <!-- pegged at 2.3.2 for eclipse users, see https://github.com/sonatype/m2eclipse-extras/issues/10 -->
    <maven-jar-plugin.version>2.3.2</maven-jar-plugin.version>
    <maven-dependency-plugin.version>2.9</maven-dependency-plugin.version>
    <build-helper-maven-plugin.version>1.7</build-helper-maven-plugin.version>
    <maven-surfire-plugin.version>2.20</maven-surfire-plugin.version>
    <maven-release-plugin.version>2.5</maven-release-plugin.version>
    <maven-bundle-plugin.version>2.5.3</maven-bundle-plugin.version>
    <maven-source-plugin.version>2.1.2</maven-source-plugin.version>
    <maven-javadoc-plugin.version>2.8.1</maven-javadoc-plugin.version>
    <maven-gpg-plugin.version>1.4</maven-gpg-plugin.version>
    <apache-rat-plugin.version>0.8</apache-rat-plugin.version>
    <maven-assembly-plugin.version>2.5.4</maven-assembly-plugin.version>
    <maven-deploy-plugin.version>2.5</maven-deploy-plugin.version>
    <checksum-maven-plugin.version>1.7</checksum-maven-plugin.version>
    <maven-clean-plugin.version>2.5</maven-clean-plugin.version>

    <!-- Pig Dependencies -->
    <pig.version>0.16.0</pig.version>

    <!-- General Properties -->
    <implementation.build>${scmBranch}@r${buildNumber}</implementation.build>
    <javac.src.version>1.8</javac.src.version>
    <javac.target.version>1.8</javac.target.version>
    <maven.compiler.target>1.8</maven.compiler.target>
    <maven.build.timestamp.format>yyyy-MM-dd HH:mm:ssZ</maven.build.timestamp.format>
    <skipTests>false</skipTests>
    <assembly.finalName>apache-${project.build.finalName}</assembly.finalName>
    <downloads.url>http://www.apache.org/dist/gora</downloads.url>
    <project.build.sourceEncoding>UTF-8</project.build.sourceEncoding>
  </properties>

  <dependencyManagement>
    <dependencies>
      <!-- Internal Dependencies -->
      <dependency>
        <groupId>org.apache.gora</groupId>
        <artifactId>gora-core</artifactId>
        <version>${project.version}</version>
      </dependency>
      <dependency>
        <groupId>org.apache.gora</groupId>
        <artifactId>gora-core</artifactId>
        <version>${project.version}</version>
        <type>test-jar</type>
      </dependency>

      <dependency>
        <groupId>org.apache.gora</groupId>
        <artifactId>gora-solr</artifactId>
        <version>${project.version}</version>
      </dependency>
      <dependency>
        <groupId>org.apache.gora</groupId>
        <artifactId>gora-solr</artifactId>
        <version>${project.version}</version>
        <classifier>tests</classifier>
      </dependency>

      <dependency>
        <groupId>org.apache.gora</groupId>
        <artifactId>gora-cassandra</artifactId>
        <version>${project.version}</version>
      </dependency>
      <dependency>
        <groupId>org.apache.gora</groupId>
        <artifactId>gora-cassandra</artifactId>
        <version>${project.version}</version>
        <type>test-jar</type>
      </dependency>

      <dependency>
        <groupId>org.apache.gora</groupId>
        <artifactId>gora-compiler</artifactId>
        <version>${project.version}</version>
      </dependency>

      <dependency>
        <groupId>org.apache.gora</groupId>
        <artifactId>gora-compiler-cli</artifactId>
        <version>${project.version}</version>
      </dependency>

      <dependency>
        <groupId>org.apache.gora</groupId>
        <artifactId>gora-hbase</artifactId>
        <version>${project.version}</version>
      </dependency>
      <dependency>
        <groupId>org.apache.gora</groupId>
        <artifactId>gora-hbase</artifactId>
        <version>${project.version}</version>
        <type>test-jar</type>
      </dependency>

      <dependency>
        <groupId>org.apache.gora</groupId>
        <artifactId>gora-couchdb</artifactId>
        <version>${project.version}</version>
      </dependency>

      <dependency>
        <groupId>org.apache.gora</groupId>
        <artifactId>gora-jcache</artifactId>
        <version>${project.version}</version>
      </dependency>
      <dependency>
        <groupId>org.apache.gora</groupId>
        <artifactId>gora-jcache</artifactId>
        <version>${project.version}</version>
        <type>test-jar</type>
      </dependency>

      <dependency>
        <groupId>org.apache.gora</groupId>
        <artifactId>gora-tutorial</artifactId>
        <version>${project.version}</version>
      </dependency>

      <dependency>
        <groupId>org.apache.gora</groupId>
        <artifactId>gora-dynamodb</artifactId>
        <version>${project.version}</version>
      </dependency>
      <dependency>
        <groupId>org.apache.gora</groupId>
        <artifactId>gora-dynamodb</artifactId>
        <version>${project.version}</version>
        <type>test-jar</type>
      </dependency>
      <dependency>
        <groupId>org.apache.gora</groupId>
        <artifactId>gora-aerospike</artifactId>
        <version>${project.version}</version>
      </dependency>
      <dependency>
        <groupId>org.apache.gora</groupId>
        <artifactId>gora-aerospike</artifactId>
        <version>${project.version}</version>
        <type>test-jar</type>
      </dependency>
      <dependency>
        <groupId>org.apache.gora</groupId>
        <artifactId>gora-lucene</artifactId>
        <version>${project.version}</version>
      </dependency>
      <dependency>
        <groupId>org.apache.gora</groupId>
        <artifactId>gora-lucene</artifactId>
        <version>${project.version}</version>
        <type>test-jar</type>
      </dependency>
      <dependency>
        <groupId>org.apache.gora</groupId>
        <artifactId>gora-mongodb</artifactId>
        <version>${project.version}</version>
      </dependency>

      <!--Ignite DataStore dependencies -->

      <dependency>
        <groupId>org.apache.gora</groupId>
        <artifactId>gora-ignite</artifactId>
        <version>${project.version}</version>
      </dependency>
      <dependency>
        <groupId>org.apache.gora</groupId>
        <artifactId>gora-ignite</artifactId>
        <version>${project.version}</version>
        <type>test-jar</type>
      </dependency>
      <dependency>
        <groupId>com.healthmarketscience.sqlbuilder</groupId>
        <artifactId>sqlbuilder</artifactId>
        <version>${sqlbuilder.version}</version>
      </dependency>

      <!-- End of Internal Depednecies -->

      <dependency>
        <groupId>org.apache.spark</groupId>
        <artifactId>spark-core_2.11</artifactId>
        <version>${spark.version}</version>
        <scope>provided</scope>
        <exclusions>
          <exclusion>
            <groupId>org.eclipse.jetty.orbit</groupId>
            <artifactId>javax.servlet</artifactId>
          </exclusion>
        </exclusions>
      </dependency>

      <!-- Flink dependencies -->

      <dependency>
        <groupId>org.apache.flink</groupId>
        <artifactId>flink-core</artifactId>
        <version>${flink.version}</version>
        <scope>compile</scope>
      </dependency>

      <dependency>
        <groupId>org.apache.flink</groupId>
        <artifactId>flink-hadoop-compatibility_2.11</artifactId>
        <version>${flink.version}</version>
        <scope>compile</scope>
      </dependency>

      <dependency>
        <groupId>org.apache.flink</groupId>
        <artifactId>flink-java</artifactId>
        <version>${flink.version}</version>
        <scope>compile</scope>
      </dependency>

      <dependency>
        <groupId>org.apache.flink</groupId>
        <artifactId>flink-avro</artifactId>
        <version>${flink.version}</version>
        <scope>compile</scope>
      </dependency>

      <dependency>
        <groupId>org.apache.flink</groupId>
        <artifactId>flink-clients_2.11</artifactId>
        <version>${flink.version}</version>
        <scope>compile</scope>
      </dependency>

      <!--Hadoop dependencies -->
      <dependency>
        <groupId>org.apache.hadoop</groupId>
        <artifactId>hadoop-client</artifactId>
        <version>${hadoop-2.version}</version>
        <optional>true</optional>
      </dependency>

      <dependency>
        <groupId>org.apache.cxf</groupId>
        <artifactId>cxf-rt-frontend-jaxrs</artifactId>
        <version>${cxf-rt-frontend-jaxrs.version}</version>
      </dependency>

      <dependency>
        <groupId>org.apache.avro</groupId>
        <artifactId>avro</artifactId>
        <version>${avro.version}</version>
        <exclusions>
          <exclusion>
            <groupId>ant</groupId>
            <artifactId>ant</artifactId>
          </exclusion>
        </exclusions>
      </dependency>

      <dependency>
        <groupId>org.apache.avro</groupId>
        <artifactId>avro-compiler</artifactId>
        <version>${avro.version}</version>
        <exclusions>
          <exclusion>
            <groupId>ant</groupId>
            <artifactId>ant</artifactId>
          </exclusion>
        </exclusions>
      </dependency>

      <dependency>
        <groupId>org.apache.avro</groupId>
        <artifactId>avro-mapred</artifactId>
        <version>${avro.version}</version>
        <exclusions>
          <exclusion>
            <groupId>ant</groupId>
            <artifactId>ant</artifactId>
          </exclusion>
        </exclusions>
      </dependency>

      <dependency>
        <groupId>org.apache.hbase</groupId>
        <artifactId>hbase-client</artifactId>
        <version>${hbase.version}</version>
        <exclusions>
          <exclusion>
            <groupId>org.apache.hadoop</groupId>
            <artifactId>avro</artifactId>
          </exclusion>
          <exclusion>
            <artifactId>slf4j-log4j12</artifactId>
            <groupId>org.slf4j</groupId>
          </exclusion>
          <exclusion>
            <artifactId>hadoop-common</artifactId>
            <groupId>org.apache.hadoop</groupId>
          </exclusion>
          <exclusion>
            <artifactId>hadoop-yarn-common</artifactId>
            <groupId>org.apache.hadoop</groupId>
          </exclusion>
          <exclusion>
            <artifactId>hadoop-mapreduce-client-core</artifactId>
            <groupId>org.apache.hadoop</groupId>
          </exclusion>
          <exclusion>
            <artifactId>hadoop-auth</artifactId>
            <groupId>org.apache.hadoop</groupId>
          </exclusion>
        </exclusions>
      </dependency>
      <dependency>
        <groupId>org.apache.hbase</groupId>
        <artifactId>hbase-testing-util</artifactId>
        <version>${hbase.test.version}</version>
        <type>test-jar</type>
        <exclusions>
          <exclusion>
            <groupId>org.apache.hadoop</groupId>
            <artifactId>avro</artifactId>
          </exclusion>
          <exclusion>
            <artifactId>slf4j-log4j12</artifactId>
            <groupId>org.slf4j</groupId>
          </exclusion>
          <exclusion>
            <artifactId>hadoop-common</artifactId>
            <groupId>org.apache.hadoop</groupId>
          </exclusion>
          <exclusion>
            <artifactId>hadoop-yarn-common</artifactId>
            <groupId>org.apache.hadoop</groupId>
          </exclusion>
          <exclusion>
            <artifactId>hadoop-mapreduce-client-core</artifactId>
            <groupId>org.apache.hadoop</groupId>
          </exclusion>
          <exclusion>
            <artifactId>hadoop-auth</artifactId>
            <groupId>org.apache.hadoop</groupId>
          </exclusion>
        </exclusions>
      </dependency>

      <!-- Cassandra Dependencies -->
      <dependency>
        <groupId>org.apache.cassandra</groupId>
        <artifactId>cassandra-all</artifactId>
        <version>${cassandra.version}</version>
        <scope>test</scope>
        <exclusions>
          <exclusion>
            <groupId>org.apache.cassandra.deps</groupId>
            <artifactId>avro</artifactId>
          </exclusion>
        </exclusions>
      </dependency>

      <dependency>
        <groupId>org.apache.cassandra</groupId>
        <artifactId>cassandra-thrift</artifactId>
        <version>${cassandra.version}</version>
      </dependency>

      <dependency>
        <groupId>com.ibm.icu</groupId>
        <artifactId>icu4j</artifactId>
        <version>49.1</version>
      </dependency>
      <dependency>
        <groupId>commons-codec</groupId>
        <artifactId>commons-codec</artifactId>
        <version>1.7</version>
      </dependency>
      <dependency>
        <groupId>commons-cli</groupId>
        <artifactId>commons-cli</artifactId>
        <version>1.2</version>
      </dependency>
      <dependency>
        <groupId>commons-digester</groupId>
        <artifactId>commons-digester</artifactId>
        <version>1.7</version>
        <exclusions>
          <exclusion>
            <groupId>xml-apis</groupId>
            <artifactId>xml-apis</artifactId>
          </exclusion>
        </exclusions>
      </dependency>
      <dependency>
        <groupId>commons-fileupload</groupId>
        <artifactId>commons-fileupload</artifactId>
        <version>1.2.1</version>
      </dependency>
      <dependency>
        <groupId>commons-io</groupId>
        <artifactId>commons-io</artifactId>
        <version>${commons-io.version}</version>
      </dependency>
      <dependency>
        <groupId>org.apache.httpcomponents</groupId>
        <artifactId>httpclient</artifactId>
        <version>${httpcomponents.version}</version>
      </dependency>
      <dependency>
        <groupId>org.apache.httpcomponents</groupId>
        <artifactId>httpmime</artifactId>
        <version>${httpcomponents.version}</version>
        <exclusions>
          <exclusion>
            <groupId>commons-logging</groupId>
            <artifactId>commons-logging</artifactId>
          </exclusion>
        </exclusions>
      </dependency>
      <dependency>
        <groupId>commons-logging</groupId>
        <artifactId>commons-logging</artifactId>
        <version>1.1.1</version>
      </dependency>
      <dependency>
        <groupId>hsqldb</groupId>
        <artifactId>hsqldb</artifactId>
        <version>1.8.0.10</version>
      </dependency>
      <dependency>
        <groupId>jakarta-regexp</groupId>
        <artifactId>jakarta-regexp</artifactId>
        <version>1.4</version>
      </dependency>
      <dependency>
        <groupId>javax.activation</groupId>
        <artifactId>activation</artifactId>
        <version>1.1</version>
      </dependency>
      <dependency>
        <groupId>javax.mail</groupId>
        <artifactId>mail</artifactId>
        <version>1.4.1</version>
      </dependency>
      <dependency>
        <groupId>jline</groupId>
        <artifactId>jline</artifactId>
        <version>0.9.1</version>
      </dependency>
      <dependency>
        <groupId>org.apache.ant</groupId>
        <artifactId>ant</artifactId>
        <version>1.8.2</version>
        <exclusions>
          <exclusion>
            <groupId>org.apache.ant</groupId>
            <artifactId>ant-launcher</artifactId>
          </exclusion>
        </exclusions>
      </dependency>
      <dependency>
        <groupId>org.apache.commons</groupId>
        <artifactId>commons-compress</artifactId>
        <version>1.4.1</version>
      </dependency>
      <dependency>
        <groupId>net.arnx</groupId>
        <artifactId>jsonic</artifactId>
        <version>1.2.7</version>
      </dependency>
      <dependency>
        <groupId>com.cybozu.labs</groupId>
        <artifactId>langdetect</artifactId>
        <version>1.1-20120112</version>
      </dependency>
      <dependency>
        <groupId>org.apache.derby</groupId>
        <artifactId>derby</artifactId>
        <version>10.9.1.0</version>
      </dependency>
      <dependency>
        <groupId>org.apache.tika</groupId>
        <artifactId>tika-core</artifactId>
        <version>${tika.version}</version>
      </dependency>
      <dependency>
        <groupId>org.apache.tika</groupId>
        <artifactId>tika-parsers</artifactId>
        <version>${tika.version}</version>
        <exclusions>
          <exclusion>
            <groupId>com.adobe.xmp</groupId>
            <artifactId>xmpcore</artifactId>
          </exclusion>
          <exclusion>
            <groupId>commons-logging</groupId>
            <artifactId>commons-logging</artifactId>
          </exclusion>
          <exclusion>
            <groupId>org.apache.geronimo.specs</groupId>
            <artifactId>geronimo-stax-api_1.0_spec</artifactId>
          </exclusion>
          <exclusion>
            <groupId>org.gagravarr</groupId>
            <artifactId>vorbis-java-core</artifactId>
          </exclusion>
          <exclusion>
            <groupId>asm</groupId>
            <artifactId>asm</artifactId>
          </exclusion>
          <exclusion>
            <groupId>org.aspectj</groupId>
            <artifactId>aspectjrt</artifactId>
          </exclusion>
        </exclusions>
      </dependency>
      <dependency>
        <groupId>org.apache.uima</groupId>
        <artifactId>AlchemyAPIAnnotator</artifactId>
        <version>2.3.1</version>
      </dependency>
      <dependency>
        <groupId>org.apache.uima</groupId>
        <artifactId>OpenCalaisAnnotator</artifactId>
        <version>2.3.1</version>
      </dependency>
      <dependency>
        <groupId>org.apache.uima</groupId>
        <artifactId>Tagger</artifactId>
        <version>2.3.1</version>
      </dependency>
      <dependency>
        <groupId>org.apache.uima</groupId>
        <artifactId>WhitespaceTokenizer</artifactId>
        <version>2.3.1</version>
      </dependency>
      <dependency>
        <groupId>org.apache.uima</groupId>
        <artifactId>uimaj-core</artifactId>
        <version>2.3.1</version>
      </dependency>
      <dependency>
        <groupId>org.apache.velocity</groupId>
        <artifactId>velocity</artifactId>
        <version>1.7</version>
      </dependency>
      <dependency>
        <groupId>org.apache.velocity</groupId>
        <artifactId>velocity-tools</artifactId>
        <version>2.0</version>
      </dependency>
      <dependency>
        <groupId>org.apache.zookeeper</groupId>
        <artifactId>zookeeper</artifactId>
        <version>3.4.6</version>
      </dependency>
      <dependency>
        <groupId>org.carrot2</groupId>
        <artifactId>carrot2-mini</artifactId>
        <version>3.6.2</version>
      </dependency>
      <dependency>
        <groupId>org.carrot2</groupId>
        <artifactId>morfologik-polish</artifactId>
        <version>1.5.5</version>
      </dependency>
      <dependency>
        <groupId>org.codehaus.woodstox</groupId>
        <artifactId>wstx-asl</artifactId>
        <version>3.2.7</version>
      </dependency>
      <dependency>
        <groupId>org.easymock</groupId>
        <artifactId>easymock</artifactId>
        <version>3.0</version>
        <scope>test</scope>
      </dependency>
      <dependency>
        <groupId>org.eclipse.jetty</groupId>
        <artifactId>jetty-server</artifactId>
        <version>${jetty.version}</version>
      </dependency>
      <dependency>
        <groupId>org.eclipse.jetty</groupId>
        <artifactId>jetty-http</artifactId>
        <version>${jetty.version}</version>
      </dependency>
      <dependency>
        <groupId>org.eclipse.jetty</groupId>
        <artifactId>jetty-io</artifactId>
        <version>${jetty.version}</version>
      </dependency>
      <dependency>
        <groupId>org.eclipse.jetty</groupId>
        <artifactId>jetty-deploy</artifactId>
        <version>${jetty.version}</version>
      </dependency>
      <dependency>
        <groupId>org.eclipse.jetty</groupId>
        <artifactId>jetty-continuation</artifactId>
        <version>${jetty.version}</version>
      </dependency>
      <dependency>
        <groupId>org.eclipse.jetty</groupId>
        <artifactId>jetty-jmx</artifactId>
        <version>${jetty.version}</version>
      </dependency>
      <dependency>
        <groupId>org.eclipse.jetty</groupId>
        <artifactId>jetty-rewrite</artifactId>
        <version>${jetty.version}</version>
      </dependency>
      <dependency>
        <groupId>org.eclipse.jetty</groupId>
        <artifactId>jetty-security</artifactId>
        <version>${jetty.version}</version>
      </dependency>
      <dependency>
        <groupId>org.eclipse.jetty</groupId>
        <artifactId>jetty-servlets</artifactId>
        <version>${jetty.version}</version>
      </dependency>
      <dependency>
        <groupId>org.eclipse.jetty</groupId>
        <artifactId>jetty-xml</artifactId>
        <version>${jetty.version}</version>
      </dependency>
      <dependency>
        <groupId>org.eclipse.jetty</groupId>
        <artifactId>jetty-servlet</artifactId>
        <version>${jetty.version}</version>
      </dependency>
      <dependency>
        <groupId>org.eclipse.jetty</groupId>
        <artifactId>jetty-util</artifactId>
        <version>${jetty.version}</version>
      </dependency>
      <dependency>
        <groupId>org.eclipse.jetty</groupId>
        <artifactId>jetty-webapp</artifactId>
        <version>${jetty.version}</version>
      </dependency>
      <dependency>
        <groupId>org.restlet.jee</groupId>
        <artifactId>org.restlet</artifactId>
        <version>${restlet.version}</version>
      </dependency>
      <dependency>
        <groupId>org.restlet.jee</groupId>
        <artifactId>org.restlet.ext.servlet</artifactId>
        <version>${restlet.version}</version>
      </dependency>
      <dependency>
        <groupId>org.slf4j</groupId>
        <artifactId>jcl-over-slf4j</artifactId>
        <version>${slf4j.version}</version>
      </dependency>
      <dependency>
        <groupId>org.slf4j</groupId>
        <artifactId>jul-to-slf4j</artifactId>
        <version>${slf4j.version}</version>
      </dependency>
      <dependency>
        <groupId>org.eclipse.jetty.orbit</groupId>
        <artifactId>javax.servlet</artifactId>
        <version>3.0.0.v201112011016</version>
      </dependency>
      <dependency>
        <groupId>com.spatial4j</groupId>
        <artifactId>spatial4j</artifactId>
        <version>0.3</version>
      </dependency>
      <dependency>
        <groupId>com.carrotsearch.randomizedtesting</groupId>
        <artifactId>randomizedtesting-runner</artifactId>
        <version>2.0.10</version>
      </dependency>

      <!-- Amazon Dependencies -->
      <dependency>
        <groupId>com.amazonaws</groupId>
        <artifactId>aws-java-sdk</artifactId>
        <version>${amazon.version}</version>
      </dependency>

      <!-- Misc Dependencies -->
      <dependency>
        <groupId>com.google.guava</groupId>
        <artifactId>guava</artifactId>
        <version>${guava.version}</version>
      </dependency>

      <dependency>
        <groupId>commons-lang</groupId>
        <artifactId>commons-lang</artifactId>
        <version>${commons-lang.version}</version>
      </dependency>

      <dependency>
        <groupId>org.jdom</groupId>
        <artifactId>jdom</artifactId>
        <version>${jdom.version}</version>
        <exclusions>
          <exclusion>
            <groupId>maven-plugins</groupId>
            <artifactId>maven-cobertura-plugin</artifactId>
          </exclusion>
          <exclusion>
            <groupId>maven-plugins</groupId>
            <artifactId>maven-findbugs-plugin</artifactId>
          </exclusion>
        </exclusions>
      </dependency>

      <!-- Logging Dependencies -->
      <dependency>
        <groupId>org.slf4j</groupId>
        <artifactId>slf4j-api</artifactId>
        <version>${slf4j.version}</version>
      </dependency>

      <dependency>
        <groupId>org.slf4j</groupId>
        <artifactId>slf4j-simple</artifactId>
        <version>${slf4j.version}</version>
      </dependency>

      <dependency>
        <groupId>org.slf4j</groupId>
        <artifactId>slf4j-jdk14</artifactId>
        <version>${slf4j.version}</version>
      </dependency>

      <dependency>
        <groupId>org.slf4j</groupId>
        <artifactId>slf4j-log4j12</artifactId>
        <version>${slf4j.version}</version>
      </dependency>
      <dependency>
        <groupId>org.slf4j</groupId>
        <artifactId>log4j-over-slf4j</artifactId>
        <version>${slf4j.version}</version>
      </dependency>
      <dependency>
        <groupId>log4j</groupId>
        <artifactId>log4j</artifactId>
        <version>${log4j.version}</version>
        <exclusions>
          <exclusion>
            <groupId>com.sun.jdmk</groupId>
            <artifactId>jmxtools</artifactId>
          </exclusion>
          <exclusion>
            <groupId>com.sun.jmx</groupId>
            <artifactId>jmxri</artifactId>
          </exclusion>
          <exclusion>
            <groupId>javax.mail</groupId>
            <artifactId>mail</artifactId>
          </exclusion>
          <exclusion>
            <groupId>javax.jms</groupId>
            <artifactId>jms</artifactId>
          </exclusion>
        </exclusions>
      </dependency>

      <!-- JCache Dependencies -->
      <dependency>
        <groupId>com.hazelcast</groupId>
        <artifactId>hazelcast-all</artifactId>
        <version>${hazelcast.version}</version>
      </dependency>

      <dependency>
        <groupId>javax.cache</groupId>
        <artifactId>cache-api</artifactId>
        <version>${jsr107.api.version}</version>
      </dependency>

      <!-- OrientDB Dependencies -->
      <dependency>
        <groupId>com.orientechnologies</groupId>
        <artifactId>orientdb-client</artifactId>
        <version>${orientdb.version}</version>
      </dependency>

      <dependency>
        <groupId>com.orientechnologies</groupId>
        <artifactId>orientdb-server</artifactId>
        <version>${orientdb.version}</version>
      </dependency>

      <dependency>
        <groupId>com.orientechnologies</groupId>
        <artifactId>orientdb-core</artifactId>
        <version>${orientdb.version}</version>
      </dependency>

      <dependency>
        <groupId>com.orientechnologies</groupId>
        <artifactId>orientdb-graphdb</artifactId>
        <version>${orientdb.version}</version>
      </dependency>

      <dependency>
        <groupId>com.github.raymanrt</groupId>
        <artifactId>orientqb</artifactId>
        <version>${orientqb.version}</version>
      </dependency>

      <!-- Pig -->
      <dependency>
          <groupId>org.apache.pig</groupId>
          <artifactId>pig</artifactId>
          <classifier>h2</classifier>
          <version>${pig.version}</version>
          <exclusions>
              <exclusion>
                  <groupId>org.apache.avro</groupId>
                  <artifactId>avro</artifactId>
              </exclusion>
          </exclusions>
      </dependency>

      <!--Aerospike Dependency -->
      <dependency>
        <groupId>com.aerospike</groupId>
        <artifactId>aerospike-client</artifactId>
        <version>${aerospike.version}</version>
      </dependency>

      <!-- Testing Dependencies -->
      <dependency>
        <groupId>org.apache.hadoop</groupId>
        <artifactId>hadoop-minicluster</artifactId>
        <version>${hadoop-2.test.version}</version>
      </dependency>

      <dependency>
        <groupId>junit</groupId>
        <artifactId>junit</artifactId>
        <version>${junit.version}</version>
      </dependency>

      <dependency>
        <groupId>org.codehaus.sonar</groupId>
        <artifactId>sonar-maven-plugin</artifactId>
        <version>4.4</version>
      </dependency>

      <dependency>
        <groupId>org.testcontainers</groupId>
        <artifactId>testcontainers</artifactId>
        <version>${test.container.version}</version>
      </dependency>

      <!-- Testing Dependencies for Ignite-->
      <dependency>
        <groupId>org.apache.ignite</groupId>
        <artifactId>ignite-indexing</artifactId>
        <version>${ignite.version}</version>
      </dependency>
      <dependency>
        <groupId>org.apache.ignite</groupId>
        <artifactId>ignite-core</artifactId>
        <version>${ignite.version}</version>
      </dependency>
    </dependencies>
  </dependencyManagement>
>>>>>>> d0c1897d

</project><|MERGE_RESOLUTION|>--- conflicted
+++ resolved
@@ -344,1398 +344,6 @@
     </snapshotRepository>
   </distributionManagement>
 
-<<<<<<< HEAD
-	<repositories>
-		<repository>
-			<id>apache.snapshots</id>
-			<url>http://repository.apache.org/snapshots/</url>
-			<name>Apache Snapshot Repo</name>
-			<snapshots>
-				<enabled>true</enabled>
-			</snapshots>
-			<releases>
-				<enabled>false</enabled>
-			</releases>
-		</repository>
-	</repositories-->
-
-	<build>
-		<defaultGoal>install</defaultGoal>
-		<directory>target</directory>
-		<outputDirectory>${basedir}/target/classes</outputDirectory>
-		<finalName>${project.artifactId}-${project.version}</finalName>
-		<testOutputDirectory>${basedir}/target/test-classes</testOutputDirectory>
-		<sourceDirectory>${basedir}/src/main/java</sourceDirectory>
-		<testSourceDirectory>${basedir}/src/test/java</testSourceDirectory>
-		<pluginManagement>
-			<plugins>
-				<plugin>
-					<groupId>org.apache.maven.plugins</groupId>
-					<artifactId>maven-assembly-plugin</artifactId>
-					<version>${maven-assembly-plugin.version}</version>
-					<executions>
-						<execution>
-							<id>assembly</id>
-							<phase>package</phase>
-							<goals>
-								<goal>single</goal>
-							</goals>
-						</execution>
-					</executions>
-					<configuration>
-						<tarLongFileMode>gnu</tarLongFileMode>
-						<finalName>${assembly.finalName}</finalName>
-						<descriptors>
-							<descriptor>sources-dist/src/main/assembly/src.xml</descriptor>
-						</descriptors>
-					</configuration>
-				</plugin>
-				<plugin>
-					<groupId>org.apache.maven.plugins</groupId>
-					<artifactId>maven-deploy-plugin</artifactId>
-					<version>${maven-deploy-plugin.version}</version>
-					<configuration>
-						<updateReleaseInfo>true</updateReleaseInfo>
-					</configuration>
-				</plugin>
-				<plugin>
-					<groupId>org.apache.maven.plugins</groupId>
-					<artifactId>maven-clean-plugin</artifactId>
-					<version>${maven-clean-plugin.version}</version>
-					<configuration>
-						<filesets>
-							<fileset>
-								<directory>${basedir}/lib</directory>
-								<followSymlinks>false</followSymlinks>
-								<useDefaultExcludes>true</useDefaultExcludes>
-								<includes>
-									<include>*.jar</include>
-								</includes>
-							</fileset>
-						</filesets>
-					</configuration>
-				</plugin>
-				<plugin>
-					<groupId>org.apache.maven.plugins</groupId>
-					<artifactId>maven-release-plugin</artifactId>
-					<version>${maven-release-plugin.version}</version>
-					<configuration>
-						<preparationGoals>install</preparationGoals>
-						<mavenExecutorId>forked-path</mavenExecutorId>
-						<useReleaseProfile>false</useReleaseProfile>
-						<tagNameFormat>apache-gora-@{project.version}</tagNameFormat>
-						<arguments>-Papache-release,release</arguments>
-						<autoVersionSubmodules>true</autoVersionSubmodules>
-					</configuration>
-					<dependencies>
-						<dependency>
-							<groupId>org.apache.maven.scm</groupId>
-							<artifactId>maven-scm-provider-gitexe</artifactId>
-							<version>1.9</version>
-						</dependency>
-					</dependencies>
-				</plugin>
-				<!--This plugin's configuration is used to store Eclipse m2e settings 
-				only. It has no influence on the Maven build itself. -->
-				<plugin>
-					<groupId>org.eclipse.m2e</groupId>
-					<artifactId>lifecycle-mapping</artifactId>
-					<version>1.0.0</version>
-					<configuration>
-						<lifecycleMappingMetadata>
-							<pluginExecutions>
-								<pluginExecution>
-									<pluginExecutionFilter>
-										<groupId>org.apache.maven.plugins</groupId>
-										<artifactId>maven-dependency-plugin</artifactId>
-										<versionRange>[2.4,)</versionRange>
-										<goals>
-											<goal>copy-dependencies</goal>
-										</goals>
-									</pluginExecutionFilter>
-									<action>
-										<ignore />
-									</action>
-								</pluginExecution>
-								<pluginExecution>
-									<pluginExecutionFilter>
-										<groupId>org.codehaus.mojo</groupId>
-										<artifactId>build-helper-maven-plugin</artifactId>
-										<versionRange>[1.7,)</versionRange>
-										<goals>
-											<goal>reserve-network-port</goal>
-										</goals>
-									</pluginExecutionFilter>
-									<action>
-										<ignore />
-									</action>
-								</pluginExecution>
-								<pluginExecution>
-									<pluginExecutionFilter>
-										<groupId>de.thetaphi</groupId>
-										<artifactId>forbiddenapis</artifactId>
-										<versionRange>2.0</versionRange>
-										<goals>
-											<goal>testCheck</goal>
-										</goals>
-									</pluginExecutionFilter>
-									<action>
-										<ignore />
-									</action>
-								</pluginExecution>
-							</pluginExecutions>
-						</lifecycleMappingMetadata>
-					</configuration>
-				</plugin>
-				<plugin>
-					<groupId>org.apache.maven.plugins</groupId>
-					<artifactId>maven-compiler-plugin</artifactId>
-					<version>${maven-compiler-plugin.version}</version>
-					<inherited>true</inherited>
-					<configuration>
-						<source>${javac.src.version}</source>
-						<target>${javac.target.version}</target>
-						<showDeprecation>true</showDeprecation>
-						<showWarnings>true</showWarnings>
-						<!-- executable>{JAVA_HOME_1_7}/bin/javac</executable -->
-						<fork>true</fork>
-					</configuration>
-					<executions>
-						<!-- Eclipse do not support duplicated package-info.java, in both main and test. -->
-						<!-- https://stackoverflow.com/questions/11246223/eclipse-javadoc-the-type-package-info-is-already-defined/35101574#35101574 -->
-						<execution>
-							<id>default-testCompile</id>
-							<phase>test-compile</phase>
-							<configuration>
-								<testExcludes>
-									<exclude>**/package-info.java</exclude>
-								</testExcludes>
-							</configuration>
-							<goals>
-								<goal>testCompile</goal>
-							</goals>
-						</execution>
-					</executions>
-				</plugin>
-				<plugin>
-					<groupId>org.apache.maven.plugins</groupId>
-					<artifactId>maven-javadoc-plugin</artifactId>
-					<version>${maven-javadoc-plugin.version}</version>
-					<configuration>
-						<excludePackageNames>org.apache.gora.tutorial.log.generated;org.apache.gora.goraci.generated</excludePackageNames>
-					</configuration>
-					<executions>
-						<execution>
-							<id>attach-javadocs</id>
-							<goals>
-								<goal>jar</goal>
-							</goals>
-							<configuration>
-								<quiet>true</quiet>
-								<archive>
-									<manifest>
-										<addDefaultImplementationEntries>true</addDefaultImplementationEntries>
-										<addDefaultSpecificationEntries>true</addDefaultSpecificationEntries>
-									</manifest>
-									<manifestEntries>
-										<Implementation-Build>${implementation.build}</Implementation-Build>
-										<Implementation-Build-Date>${maven.build.timestamp}</Implementation-Build-Date>
-										<X-Compile-Source-JDK>${javac.src.version}</X-Compile-Source-JDK>
-										<X-Compile-Target-JDK>${javac.target.version}</X-Compile-Target-JDK>
-									</manifestEntries>
-								</archive>
-							</configuration>
-						</execution>
-					</executions>
-				</plugin>
-			</plugins>
-		</pluginManagement>
-		<plugins>
-			<plugin>
-				<groupId>de.thetaphi</groupId>
-				<artifactId>forbiddenapis</artifactId>
-				<version>2.0</version>
-				<configuration>
-					<!-- disallow undocumented classes like sun.misc.Unsafe: -->
-					<internalRuntimeForbidden>true</internalRuntimeForbidden>
-					<!--
-						if the used Java version is too new,
-						don't fail, just do nothing:
-					-->
-					<failOnUnsupportedJava>false</failOnUnsupportedJava>
-					<bundledSignatures>
-						<bundledSignature>jdk-unsafe</bundledSignature>
-						<bundledSignature>jdk-deprecated</bundledSignature>
-						<bundledSignature>jdk-system-out</bundledSignature>
-						<!--bundledSignature>commons-io-unsafe-${commons-io.version}</bundledSignature-->
-					</bundledSignatures>
-				</configuration>
-				<executions>
-					<execution>
-						<goals>
-							<goal>check</goal>
-							<goal>testCheck</goal>
-						</goals>
-					</execution>
-				</executions>
-			</plugin>
-			<plugin>
-				<groupId>org.apache.maven.plugins</groupId>
-				<artifactId>maven-compiler-plugin</artifactId>
-			</plugin>
-			<plugin>
-				<groupId>org.apache.maven.plugins</groupId>
-				<artifactId>maven-surefire-plugin</artifactId>
-				<version>${maven-surfire-plugin.version}</version><!--$NO-MVN-MAN-VER$ -->
-				<inherited>true</inherited>
-				<configuration>
-					<systemPropertyVariables>
-						<hadoop.log.dir>${project.basedir}/target/test-logs/</hadoop.log.dir>
-						<test.build.data>${project.basedir}/target/test-data/</test.build.data>
-					</systemPropertyVariables>
-					<argLine>-Xmx512m</argLine>
-					<forkMode>always</forkMode>
-					<testFailureIgnore>false</testFailureIgnore>
-				</configuration>
-			</plugin>
-			<plugin>
-				<groupId>org.apache.maven.plugins</groupId>
-				<artifactId>maven-dependency-plugin</artifactId>
-				<version>${maven-dependency-plugin.version}</version>
-				<inherited>true</inherited>
-				<executions>
-					<execution>
-						<id>copy</id>
-						<phase>package</phase>
-						<goals>
-							<goal>copy-dependencies</goal>
-						</goals>
-						<configuration>
-							<outputDirectory>lib</outputDirectory>
-						</configuration>
-					</execution>
-				</executions>
-			</plugin>
-			<plugin>
-				<groupId>org.apache.felix</groupId>
-				<artifactId>maven-bundle-plugin</artifactId>
-				<version>${maven-bundle-plugin.version}</version>
-				<extensions>true</extensions>
-				<inherited>true</inherited>
-				<configuration>
-					<instructions>
-						<Bundle-Name>${project.name}</Bundle-Name>
-						<Bundle-SymbolicName>${project.artifactId}</Bundle-SymbolicName>
-						<Export-Package>${osgi.export}</Export-Package>
-						<Import-Package>${osgi.import}</Import-Package>
-						<DynamicImport-Package>${osgi.dynamic.import}</DynamicImport-Package>
-						<Private-Package>${osgi.private}</Private-Package>
-						<Require-Bundle>${osgi.bundles}</Require-Bundle>
-						<Bundle-Activator>${osgi.activator}</Bundle-Activator>
-					</instructions>
-					<supportedProjectTypes>
-						<supportedProjectType>jar</supportedProjectType>
-						<supportedProjectType>war</supportedProjectType>
-						<supportedProjectType>bundle</supportedProjectType>
-					</supportedProjectTypes>
-					<unpackBundle>true</unpackBundle>
-				</configuration>
-			</plugin>
-		</plugins>
-	</build>
-
-	<profiles>
-		<profile>
-			<id>release</id>
-			<build>
-				<plugins>
-					<!-- <plugin> <groupId>org.apache.rat</groupId> <artifactId>apache-rat-plugin</artifactId> 
-					<version>${apache-rat-plugin.version}</version> <executions> <execution>
-					<id>rat-verify</id> <phase>test</phase> <goals> <goal>check</goal> </goals>
-					</execution> </executions> <configuration> <licenses> <license implementation="org.apache.rat.analysis.license.SimplePatternBasedLicense">
-					<licenseFamilyCategory>ASL20</licenseFamilyCategory> <licenseFamilyName>Apache
-					Software License, 2.0</licenseFamilyName> <notes>Single licensed ASL v2.0</notes>
-					<patterns> <pattern>Licensed to the Apache Software Foundation (ASF) under
-					one or more contributor license agreements.</pattern> </patterns> </license>
-					</licenses> <excludeSubProjects>false</excludeSubProjects> <excludes> <exclude>CHANGES.txt</exclude>
-					<exclude>README.txt</exclude> <exclude>NOTICE.txt</exclude> <exclude>LICENSE.txt</exclude>
-					<exclude>KEYS</exclude> <exclude>doap_Gora.rdf</exclude> <exclude>.gitignore/**/**</exclude>
-					</excludes> </configuration> </plugin -->
-					<plugin>
-						<groupId>org.apache.maven.plugins</groupId>
-						<artifactId>maven-source-plugin</artifactId>
-						<version>${maven-source-plugin.version}</version>
-						<executions>
-							<execution>
-								<id>attach-sources</id>
-								<goals>
-									<goal>jar-no-fork</goal>
-								</goals>
-								<configuration>
-									<archive>
-										<manifest>
-											<addDefaultImplementationEntries>true</addDefaultImplementationEntries>
-											<addDefaultSpecificationEntries>true</addDefaultSpecificationEntries>
-										</manifest>
-										<manifestEntries>
-											<Implementation-Build>${implementation.build}</Implementation-Build>
-											<Implementation-Build-Date>${maven.build.timestamp}</Implementation-Build-Date>
-											<X-Compile-Source-JDK>${javac.src.version}</X-Compile-Source-JDK>
-											<X-Compile-Target-JDK>${javac.target.version}</X-Compile-Target-JDK>
-										</manifestEntries>
-									</archive>
-								</configuration>
-							</execution>
-						</executions>
-					</plugin>
-					<plugin>
-						<groupId>org.apache.maven.plugins</groupId>
-						<artifactId>maven-javadoc-plugin</artifactId>
-						<version>${maven-javadoc-plugin.version}</version>
-						<configuration>
-							<excludePackageNames>org.apache.gora.tutorial.log.generated;org.apache.gora.goraci.generated</excludePackageNames>
-						</configuration>
-						<executions>
-							<execution>
-								<id>attach-javadocs</id>
-								<goals>
-									<goal>jar</goal>
-								</goals>
-								<configuration>
-									<quiet>true</quiet>
-									<archive>
-										<manifest>
-											<addDefaultImplementationEntries>true</addDefaultImplementationEntries>
-											<addDefaultSpecificationEntries>true</addDefaultSpecificationEntries>
-										</manifest>
-										<manifestEntries>
-											<Implementation-Build>${implementation.build}</Implementation-Build>
-											<Implementation-Build-Date>${maven.build.timestamp}</Implementation-Build-Date>
-											<X-Compile-Source-JDK>${javac.src.version}</X-Compile-Source-JDK>
-											<X-Compile-Target-JDK>${javac.target.version}</X-Compile-Target-JDK>
-										</manifestEntries>
-									</archive>
-								</configuration>
-							</execution>
-						</executions>
-					</plugin>
-					<plugin>
-						<groupId>org.apache.maven.plugins</groupId>
-						<artifactId>maven-gpg-plugin</artifactId>
-						<version>${maven-gpg-plugin.version}</version>
-						<executions>
-							<execution>
-								<id>sign-artifacts</id>
-								<phase>verify</phase>
-								<goals>
-									<goal>sign</goal>
-								</goals>
-							</execution>
-						</executions>
-					</plugin>
-					<plugin>
-						<groupId>net.nicoulaj.maven.plugins</groupId>
-						<artifactId>checksum-maven-plugin</artifactId>
-						<version>${checksum-maven-plugin.version}</version>
-						<executions>
-							<execution>
-								<id>source-release-checksum</id>
-								<goals>
-									<goal>files</goal>
-								</goals>
-							</execution>
-						</executions>
-						<configuration>
-							<algorithms>
-								<algorithm>MD5</algorithm>
-								<algorithm>SHA-1</algorithm>
-								<algorithm>SHA-512</algorithm>
-							</algorithms>
-							<csvSummary>false</csvSummary>
-							<fileSets>
-								<fileSet>
-									<directory>${project.build.directory}</directory>
-									<includes>
-										<include>*.zip</include>
-										<include>*.tar.gz</include>
-										<include>*.jar</include>
-										<include>*.pom</include>
-									</includes>
-								</fileSet>
-							</fileSets>
-							<failIfNoFiles>false</failIfNoFiles>
-						</configuration>
-					</plugin>
-				</plugins>
-			</build>
-		</profile>
-	</profiles>
-
-	<modules>
-		<module>gora-compiler</module>
-		<module>gora-compiler-cli</module>
-		<module>gora-core</module>
-		<module>gora-pig</module>
-		<module>gora-accumulo</module>
-		<module>gora-cassandra</module>
-		<module>gora-goraci</module>
-		<module>gora-hbase</module>
-		<module>gora-infinispan</module>
-		<module>gora-jcache</module>
-		<module>gora-orientdb</module>
-		<module>gora-lucene</module>
-		<module>gora-dynamodb</module>
-		<module>gora-couchdb</module>
-		<module>gora-maven-plugin</module>
-		<module>gora-mongodb</module>
-		<module>gora-solr</module>
-		<module>gora-aerospike</module>
-		<module>gora-ignite</module>
-		<module>gora-redis</module>
-		<module>gora-tutorial</module>
-		<module>sources-dist</module>
-	</modules>
-
-	<properties>
-		<!-- Dependencies -->
-		<osgi.version>4.2.0</osgi.version>
-		<!-- Avro Dependencies -->
-		<avro.version>1.8.2</avro.version>
-		<!--     <jackson.version>1.6.9</jackson.version> -->
-		<!-- Hadoop Dependencies -->
-		<hadoop-2.version>2.5.2</hadoop-2.version>
-		<hadoop-2.test.version>2.5.2</hadoop-2.test.version>
-		<hbase.version>2.1.1</hbase.version>
-		<hbase.test.version>2.1.1</hbase.test.version>
-		<cxf-rt-frontend-jaxrs.version>2.5.2</cxf-rt-frontend-jaxrs.version>
-		<!-- Amazon Dependencies -->
-		<amazon.version>1.10.55</amazon.version>
-		<!-- Cassandra Dependencies -->
-		<cassandra-driver.version>3.3.0</cassandra-driver.version>
-		<cassandra.version>3.11.0</cassandra.version>
-		<!-- Ignite Dependencies -->
-		<ignite.version>2.6.0</ignite.version>
-		<sqlbuilder.version>2.1.7</sqlbuilder.version>
-		<!-- Redis Dependencies -->
-		<redisson.version>3.11.0</redisson.version>
-		<!-- Solr Dependencies -->
-		<lucene-solr.version>8.0.0</lucene-solr.version>
-		<solr-solrj.version>8.0.0</solr-solrj.version>
-		<jetty.version>9.4.14.v20181114</jetty.version>
-		<tika.version>1.12</tika.version>
-		<httpcomponents.version>4.5.6</httpcomponents.version>
-		<commons-io.version>2.5</commons-io.version>
-		<restlet.version>2.3.1</restlet.version>
-		<!-- Flink Dependencies -->
-		<flink.version>1.6.2</flink.version>
-
-		<spark.version>2.2.1</spark.version>
-		<aerospike.version>4.2.2</aerospike.version>
-		<!-- Misc Dependencies -->
-		<guava.version>13.0</guava.version>
-		<commons-lang.version>2.6</commons-lang.version>
-		<jdom.version>1.1.3</jdom.version>
-		<hsqldb.version>2.2.8</hsqldb.version>
-		<mysql.version>5.1.18</mysql.version>
-		<xerces.version>2.9.1</xerces.version>
-		<!-- Logging Dependencies -->
-		<log4j.version>1.2.16</log4j.version>
-		<slf4j.version>1.6.6</slf4j.version>
-
-		<!-- JCache Dependencies -->
-		<jsr107.api.version>1.0.0</jsr107.api.version>
-		<hazelcast.version>3.6.4</hazelcast.version>
-
-		<!-- OrientDB Dependencies -->
-		<orientdb.version>2.2.22</orientdb.version>
-		<orientqb.version>0.2.0</orientqb.version>
-
-		<!-- Testing Dependencies -->
-		<junit.version>4.10</junit.version>
-		<test.container.version>1.4.2</test.container.version>
-
-		<!-- Maven Plugin Dependencies -->
-		<maven-compiler-plugin.version>3.1</maven-compiler-plugin.version>
-		<maven-resources-plugin.version>2.5</maven-resources-plugin.version>
-		<!-- pegged at 2.3.2 for eclipse users, see https://github.com/sonatype/m2eclipse-extras/issues/10 -->
-		<maven-jar-plugin.version>2.3.2</maven-jar-plugin.version>
-		<maven-dependency-plugin.version>2.9</maven-dependency-plugin.version>
-		<build-helper-maven-plugin.version>1.7</build-helper-maven-plugin.version>
-		<maven-surfire-plugin.version>2.20</maven-surfire-plugin.version>
-		<maven-release-plugin.version>2.5</maven-release-plugin.version>
-		<maven-bundle-plugin.version>2.5.3</maven-bundle-plugin.version>
-		<maven-source-plugin.version>2.1.2</maven-source-plugin.version>
-		<maven-javadoc-plugin.version>2.8.1</maven-javadoc-plugin.version>
-		<maven-gpg-plugin.version>1.4</maven-gpg-plugin.version>
-		<apache-rat-plugin.version>0.8</apache-rat-plugin.version>
-		<maven-assembly-plugin.version>2.5.4</maven-assembly-plugin.version>
-		<maven-deploy-plugin.version>2.5</maven-deploy-plugin.version>
-		<checksum-maven-plugin.version>1.7</checksum-maven-plugin.version>
-		<maven-clean-plugin.version>2.5</maven-clean-plugin.version>
-
-		<!-- Pig Dependencies -->
-		<pig.version>0.16.0</pig.version>
-
-		<!-- General Properties -->
-		<implementation.build>${scmBranch}@r${buildNumber}</implementation.build>
-		<javac.src.version>1.8</javac.src.version>
-		<javac.target.version>1.8</javac.target.version>
-		<maven.compiler.target>1.8</maven.compiler.target>
-		<maven.build.timestamp.format>yyyy-MM-dd HH:mm:ssZ</maven.build.timestamp.format>
-		<skipTests>false</skipTests>
-		<assembly.finalName>apache-${project.build.finalName}</assembly.finalName>
-		<downloads.url>http://www.apache.org/dist/gora</downloads.url>
-		<project.build.sourceEncoding>UTF-8</project.build.sourceEncoding>
-	</properties>
-
-	<dependencyManagement>
-		<dependencies>
-			<!-- Internal Dependencies -->
-			<dependency>
-				<groupId>org.apache.gora</groupId>
-				<artifactId>gora-core</artifactId>
-				<version>${project.version}</version>
-			</dependency>
-			<dependency>
-				<groupId>org.apache.gora</groupId>
-				<artifactId>gora-core</artifactId>
-				<version>${project.version}</version>
-				<type>test-jar</type>
-			</dependency>
-
-			<dependency>
-				<groupId>org.apache.gora</groupId>
-				<artifactId>gora-solr</artifactId>
-				<version>${project.version}</version>
-			</dependency>
-			<dependency>
-				<groupId>org.apache.gora</groupId>
-				<artifactId>gora-solr</artifactId>
-				<version>${project.version}</version>
-				<classifier>tests</classifier>
-			</dependency>
-
-			<dependency>
-				<groupId>org.apache.gora</groupId>
-				<artifactId>gora-cassandra</artifactId>
-				<version>${project.version}</version>
-			</dependency>
-			<dependency>
-				<groupId>org.apache.gora</groupId>
-				<artifactId>gora-cassandra</artifactId>
-				<version>${project.version}</version>
-				<type>test-jar</type>
-			</dependency>
-
-			<dependency>
-				<groupId>org.apache.gora</groupId>
-				<artifactId>gora-compiler</artifactId>
-				<version>${project.version}</version>
-			</dependency>
-
-			<dependency>
-				<groupId>org.apache.gora</groupId>
-				<artifactId>gora-compiler-cli</artifactId>
-				<version>${project.version}</version>
-			</dependency>
-
-			<dependency>
-				<groupId>org.apache.gora</groupId>
-				<artifactId>gora-hbase</artifactId>
-				<version>${project.version}</version>
-			</dependency>
-			<dependency>
-				<groupId>org.apache.gora</groupId>
-				<artifactId>gora-hbase</artifactId>
-				<version>${project.version}</version>
-				<type>test-jar</type>
-			</dependency>
-
-			<dependency>
-				<groupId>org.apache.gora</groupId>
-				<artifactId>gora-couchdb</artifactId>
-				<version>${project.version}</version>
-			</dependency>
-
-			<dependency>
-				<groupId>org.apache.gora</groupId>
-				<artifactId>gora-jcache</artifactId>
-				<version>${project.version}</version>
-			</dependency>
-			<dependency>
-				<groupId>org.apache.gora</groupId>
-				<artifactId>gora-jcache</artifactId>
-				<version>${project.version}</version>
-				<type>test-jar</type>
-			</dependency>
-
-			<dependency>
-				<groupId>org.apache.gora</groupId>
-				<artifactId>gora-tutorial</artifactId>
-				<version>${project.version}</version>
-			</dependency>
-
-			<dependency>
-				<groupId>org.apache.gora</groupId>
-				<artifactId>gora-dynamodb</artifactId>
-				<version>${project.version}</version>
-			</dependency>
-			<dependency>
-				<groupId>org.apache.gora</groupId>
-				<artifactId>gora-dynamodb</artifactId>
-				<version>${project.version}</version>
-				<type>test-jar</type>
-			</dependency>
-			<dependency>
-				<groupId>org.apache.gora</groupId>
-				<artifactId>gora-aerospike</artifactId>
-				<version>${project.version}</version>
-			</dependency>
-			<dependency>
-				<groupId>org.apache.gora</groupId>
-				<artifactId>gora-aerospike</artifactId>
-				<version>${project.version}</version>
-				<type>test-jar</type>
-			</dependency>
-			<dependency>
-				<groupId>org.apache.gora</groupId>
-				<artifactId>gora-lucene</artifactId>
-				<version>${project.version}</version>
-			</dependency>
-			<dependency>
-				<groupId>org.apache.gora</groupId>
-				<artifactId>gora-lucene</artifactId>
-				<version>${project.version}</version>
-				<type>test-jar</type>
-			</dependency>
-
-			<!--Ignite DataStore dependencies -->
-
-			<dependency>
-				<groupId>org.apache.gora</groupId>
-				<artifactId>gora-ignite</artifactId>
-				<version>${project.version}</version>
-			</dependency>
-			<dependency>
-				<groupId>org.apache.gora</groupId>
-				<artifactId>gora-ignite</artifactId>
-				<version>${project.version}</version>
-				<type>test-jar</type>
-			</dependency>
-			<dependency>
-				<groupId>com.healthmarketscience.sqlbuilder</groupId>
-				<artifactId>sqlbuilder</artifactId>
-				<version>${sqlbuilder.version}</version>
-			</dependency>
-
-			<!-- End of Internal Depednecies -->
-    
-			<!-- Redis DataStore dependencies -->
-			<dependency>
-				<groupId>org.apache.gora</groupId>
-				<artifactId>gora-redis</artifactId>
-				<version>${project.version}</version>
-			</dependency>
-			<dependency>
-				<groupId>org.apache.gora</groupId>
-				<artifactId>gora-redis</artifactId>
-				<version>${project.version}</version>
-				<type>test-jar</type>
-			</dependency>
-			<dependency>
-				<groupId>org.redisson</groupId>
-				<artifactId>redisson-all</artifactId>
-				<version>${redisson.version}</version>
-			</dependency>  
-      
-			<dependency>
-				<groupId>org.apache.spark</groupId>
-				<artifactId>spark-core_2.11</artifactId>
-				<version>${spark.version}</version>
-				<scope>provided</scope>
-				<exclusions>
-					<exclusion>
-						<groupId>org.eclipse.jetty.orbit</groupId>
-						<artifactId>javax.servlet</artifactId>
-					</exclusion>
-				</exclusions>
-			</dependency>
-
-			<!-- Flink dependencies -->
-
-			<dependency>
-				<groupId>org.apache.flink</groupId>
-				<artifactId>flink-core</artifactId>
-				<version>${flink.version}</version>
-				<scope>compile</scope>
-			</dependency>
-
-			<dependency>
-				<groupId>org.apache.flink</groupId>
-				<artifactId>flink-hadoop-compatibility_2.11</artifactId>
-				<version>${flink.version}</version>
-				<scope>compile</scope>
-			</dependency>
-
-			<dependency>
-				<groupId>org.apache.flink</groupId>
-				<artifactId>flink-java</artifactId>
-				<version>${flink.version}</version>
-				<scope>compile</scope>
-			</dependency>
-
-			<dependency>
-				<groupId>org.apache.flink</groupId>
-				<artifactId>flink-avro</artifactId>
-				<version>${flink.version}</version>
-				<scope>compile</scope>
-			</dependency>
-
-			<dependency>
-				<groupId>org.apache.flink</groupId>
-				<artifactId>flink-clients_2.11</artifactId>
-				<version>${flink.version}</version>
-				<scope>compile</scope>
-			</dependency>
-
-			<!--Hadoop dependencies -->
-			<dependency>
-				<groupId>org.apache.hadoop</groupId>
-				<artifactId>hadoop-client</artifactId>
-				<version>${hadoop-2.version}</version>
-				<optional>true</optional>
-			</dependency>
-
-			<dependency>
-				<groupId>org.apache.cxf</groupId>
-				<artifactId>cxf-rt-frontend-jaxrs</artifactId>
-				<version>${cxf-rt-frontend-jaxrs.version}</version>
-			</dependency>
-
-			<dependency>
-				<groupId>org.apache.avro</groupId>
-				<artifactId>avro</artifactId>
-				<version>${avro.version}</version>
-				<exclusions>
-					<exclusion>
-						<groupId>ant</groupId>
-						<artifactId>ant</artifactId>
-					</exclusion>
-				</exclusions>
-			</dependency>
-
-			<dependency>
-				<groupId>org.apache.avro</groupId>
-				<artifactId>avro-compiler</artifactId>
-				<version>${avro.version}</version>
-				<exclusions>
-					<exclusion>
-						<groupId>ant</groupId>
-						<artifactId>ant</artifactId>
-					</exclusion>
-				</exclusions>
-			</dependency>
-
-			<dependency>
-				<groupId>org.apache.avro</groupId>
-				<artifactId>avro-mapred</artifactId>
-				<version>${avro.version}</version>
-				<exclusions>
-					<exclusion>
-						<groupId>ant</groupId>
-						<artifactId>ant</artifactId>
-					</exclusion>
-				</exclusions>
-			</dependency>
-
-			<dependency>
-				<groupId>org.apache.hbase</groupId>
-				<artifactId>hbase-client</artifactId>
-				<version>${hbase.version}</version>
-				<exclusions>
-					<exclusion>
-						<groupId>org.apache.hadoop</groupId>
-						<artifactId>avro</artifactId>
-					</exclusion>
-					<exclusion>
-						<artifactId>slf4j-log4j12</artifactId>
-						<groupId>org.slf4j</groupId>
-					</exclusion>
-					<exclusion>
-						<artifactId>hadoop-common</artifactId>
-						<groupId>org.apache.hadoop</groupId>
-					</exclusion>
-					<exclusion>
-						<artifactId>hadoop-yarn-common</artifactId>
-						<groupId>org.apache.hadoop</groupId>
-					</exclusion>
-					<exclusion>
-						<artifactId>hadoop-mapreduce-client-core</artifactId>
-						<groupId>org.apache.hadoop</groupId>
-					</exclusion>
-					<exclusion>
-						<artifactId>hadoop-auth</artifactId>
-						<groupId>org.apache.hadoop</groupId>
-					</exclusion>
-				</exclusions>
-			</dependency>
-			<dependency>
-				<groupId>org.apache.hbase</groupId>
-				<artifactId>hbase-testing-util</artifactId>
-				<version>${hbase.test.version}</version>
-				<type>test-jar</type>
-				<exclusions>
-					<exclusion>
-						<groupId>org.apache.hadoop</groupId>
-						<artifactId>avro</artifactId>
-					</exclusion>
-					<exclusion>
-						<artifactId>slf4j-log4j12</artifactId>
-						<groupId>org.slf4j</groupId>
-					</exclusion>
-					<exclusion>
-						<artifactId>hadoop-common</artifactId>
-						<groupId>org.apache.hadoop</groupId>
-					</exclusion>
-					<exclusion>
-						<artifactId>hadoop-yarn-common</artifactId>
-						<groupId>org.apache.hadoop</groupId>
-					</exclusion>
-					<exclusion>
-						<artifactId>hadoop-mapreduce-client-core</artifactId>
-						<groupId>org.apache.hadoop</groupId>
-					</exclusion>
-					<exclusion>
-						<artifactId>hadoop-auth</artifactId>
-						<groupId>org.apache.hadoop</groupId>
-					</exclusion>
-				</exclusions>
-			</dependency>
-
-			<!-- Cassandra Dependencies -->
-			<dependency>
-				<groupId>org.apache.cassandra</groupId>
-				<artifactId>cassandra-all</artifactId>
-				<version>${cassandra.version}</version>
-				<scope>test</scope>
-				<exclusions>
-					<exclusion>
-						<groupId>org.apache.cassandra.deps</groupId>
-						<artifactId>avro</artifactId>
-					</exclusion>
-				</exclusions>
-			</dependency>
-
-			<dependency>
-				<groupId>org.apache.cassandra</groupId>
-				<artifactId>cassandra-thrift</artifactId>
-				<version>${cassandra.version}</version>
-			</dependency>
-
-			<dependency>
-				<groupId>com.ibm.icu</groupId>
-				<artifactId>icu4j</artifactId>
-				<version>49.1</version>
-			</dependency>
-			<dependency>
-				<groupId>commons-codec</groupId>
-				<artifactId>commons-codec</artifactId>
-				<version>1.7</version>
-			</dependency>
-			<dependency>
-				<groupId>commons-cli</groupId>
-				<artifactId>commons-cli</artifactId>
-				<version>1.2</version>
-			</dependency>
-			<dependency>
-				<groupId>commons-digester</groupId>
-				<artifactId>commons-digester</artifactId>
-				<version>1.7</version>
-				<exclusions>
-					<exclusion>
-						<groupId>xml-apis</groupId>
-						<artifactId>xml-apis</artifactId>
-					</exclusion>
-				</exclusions>
-			</dependency>
-			<dependency>
-				<groupId>commons-fileupload</groupId>
-				<artifactId>commons-fileupload</artifactId>
-				<version>1.2.1</version>
-			</dependency>
-			<dependency>
-				<groupId>commons-io</groupId>
-				<artifactId>commons-io</artifactId>
-				<version>${commons-io.version}</version>
-			</dependency>
-			<dependency>
-				<groupId>org.apache.httpcomponents</groupId>
-				<artifactId>httpclient</artifactId>
-				<version>${httpcomponents.version}</version>
-			</dependency>
-			<dependency>
-				<groupId>org.apache.httpcomponents</groupId>
-				<artifactId>httpmime</artifactId>
-				<version>${httpcomponents.version}</version>
-				<exclusions>
-					<exclusion>
-						<groupId>commons-logging</groupId>
-						<artifactId>commons-logging</artifactId>
-					</exclusion>
-				</exclusions>
-			</dependency>
-			<dependency>
-				<groupId>commons-logging</groupId>
-				<artifactId>commons-logging</artifactId>
-				<version>1.1.1</version>
-			</dependency>
-			<dependency>
-				<groupId>hsqldb</groupId>
-				<artifactId>hsqldb</artifactId>
-				<version>1.8.0.10</version>
-			</dependency>
-			<dependency>
-				<groupId>jakarta-regexp</groupId>
-				<artifactId>jakarta-regexp</artifactId>
-				<version>1.4</version>
-			</dependency>
-			<dependency>
-				<groupId>javax.activation</groupId>
-				<artifactId>activation</artifactId>
-				<version>1.1</version>
-			</dependency>
-			<dependency>
-				<groupId>javax.mail</groupId>
-				<artifactId>mail</artifactId>
-				<version>1.4.1</version>
-			</dependency>
-			<dependency>
-				<groupId>jline</groupId>
-				<artifactId>jline</artifactId>
-				<version>0.9.1</version>
-			</dependency>
-			<dependency>
-				<groupId>org.apache.ant</groupId>
-				<artifactId>ant</artifactId>
-				<version>1.8.2</version>
-				<exclusions>
-					<exclusion>
-						<groupId>org.apache.ant</groupId>
-						<artifactId>ant-launcher</artifactId>
-					</exclusion>
-				</exclusions>
-			</dependency>
-			<dependency>
-				<groupId>org.apache.commons</groupId>
-				<artifactId>commons-compress</artifactId>
-				<version>1.4.1</version>
-			</dependency>
-			<dependency>
-				<groupId>net.arnx</groupId>
-				<artifactId>jsonic</artifactId>
-				<version>1.2.7</version>
-			</dependency>
-			<dependency>
-				<groupId>com.cybozu.labs</groupId>
-				<artifactId>langdetect</artifactId>
-				<version>1.1-20120112</version>
-			</dependency>
-			<dependency>
-				<groupId>org.apache.derby</groupId>
-				<artifactId>derby</artifactId>
-				<version>10.9.1.0</version>
-			</dependency>
-			<dependency>
-				<groupId>org.apache.tika</groupId>
-				<artifactId>tika-core</artifactId>
-				<version>${tika.version}</version>
-			</dependency>
-			<dependency>
-				<groupId>org.apache.tika</groupId>
-				<artifactId>tika-parsers</artifactId>
-				<version>${tika.version}</version>
-				<exclusions>
-					<exclusion>
-						<groupId>com.adobe.xmp</groupId>
-						<artifactId>xmpcore</artifactId>
-					</exclusion>
-					<exclusion>
-						<groupId>commons-logging</groupId>
-						<artifactId>commons-logging</artifactId>
-					</exclusion>
-					<exclusion>
-						<groupId>org.apache.geronimo.specs</groupId>
-						<artifactId>geronimo-stax-api_1.0_spec</artifactId>
-					</exclusion>
-					<exclusion>
-						<groupId>org.gagravarr</groupId>
-						<artifactId>vorbis-java-core</artifactId>
-					</exclusion>
-					<exclusion>
-						<groupId>asm</groupId>
-						<artifactId>asm</artifactId>
-					</exclusion>
-					<exclusion>
-						<groupId>org.aspectj</groupId>
-						<artifactId>aspectjrt</artifactId>
-					</exclusion>
-				</exclusions>
-			</dependency>
-			<dependency>
-				<groupId>org.apache.uima</groupId>
-				<artifactId>AlchemyAPIAnnotator</artifactId>
-				<version>2.3.1</version>
-			</dependency>
-			<dependency>
-				<groupId>org.apache.uima</groupId>
-				<artifactId>OpenCalaisAnnotator</artifactId>
-				<version>2.3.1</version>
-			</dependency>
-			<dependency>
-				<groupId>org.apache.uima</groupId>
-				<artifactId>Tagger</artifactId>
-				<version>2.3.1</version>
-			</dependency>
-			<dependency>
-				<groupId>org.apache.uima</groupId>
-				<artifactId>WhitespaceTokenizer</artifactId>
-				<version>2.3.1</version>
-			</dependency>
-			<dependency>
-				<groupId>org.apache.uima</groupId>
-				<artifactId>uimaj-core</artifactId>
-				<version>2.3.1</version>
-			</dependency>
-			<dependency>
-				<groupId>org.apache.velocity</groupId>
-				<artifactId>velocity</artifactId>
-				<version>1.7</version>
-			</dependency>
-			<dependency>
-				<groupId>org.apache.velocity</groupId>
-				<artifactId>velocity-tools</artifactId>
-				<version>2.0</version>
-			</dependency>
-			<dependency>
-				<groupId>org.apache.zookeeper</groupId>
-				<artifactId>zookeeper</artifactId>
-				<version>3.4.6</version>
-			</dependency>
-			<dependency>
-				<groupId>org.carrot2</groupId>
-				<artifactId>carrot2-mini</artifactId>
-				<version>3.6.2</version>
-			</dependency>
-			<dependency>
-				<groupId>org.carrot2</groupId>
-				<artifactId>morfologik-polish</artifactId>
-				<version>1.5.5</version>
-			</dependency>
-			<dependency>
-				<groupId>org.codehaus.woodstox</groupId>
-				<artifactId>wstx-asl</artifactId>
-				<version>3.2.7</version>
-			</dependency>
-			<dependency>
-				<groupId>org.easymock</groupId>
-				<artifactId>easymock</artifactId>
-				<version>3.0</version>
-				<scope>test</scope>
-			</dependency>
-			<dependency>
-				<groupId>org.eclipse.jetty</groupId>
-				<artifactId>jetty-server</artifactId>
-				<version>${jetty.version}</version>
-			</dependency>
-			<dependency>
-				<groupId>org.eclipse.jetty</groupId>
-				<artifactId>jetty-http</artifactId>
-				<version>${jetty.version}</version>
-			</dependency>
-			<dependency>
-				<groupId>org.eclipse.jetty</groupId>
-				<artifactId>jetty-io</artifactId>
-				<version>${jetty.version}</version>
-			</dependency>
-			<dependency>
-				<groupId>org.eclipse.jetty</groupId>
-				<artifactId>jetty-deploy</artifactId>
-				<version>${jetty.version}</version>
-			</dependency>
-			<dependency>
-				<groupId>org.eclipse.jetty</groupId>
-				<artifactId>jetty-continuation</artifactId>
-				<version>${jetty.version}</version>
-			</dependency>
-			<dependency>
-				<groupId>org.eclipse.jetty</groupId>
-				<artifactId>jetty-jmx</artifactId>
-				<version>${jetty.version}</version>
-			</dependency>
-			<dependency>
-				<groupId>org.eclipse.jetty</groupId>
-				<artifactId>jetty-rewrite</artifactId>
-				<version>${jetty.version}</version>
-			</dependency>
-			<dependency>
-				<groupId>org.eclipse.jetty</groupId>
-				<artifactId>jetty-security</artifactId>
-				<version>${jetty.version}</version>
-			</dependency>
-			<dependency>
-				<groupId>org.eclipse.jetty</groupId>
-				<artifactId>jetty-servlets</artifactId>
-				<version>${jetty.version}</version>
-			</dependency>
-			<dependency>
-				<groupId>org.eclipse.jetty</groupId>
-				<artifactId>jetty-xml</artifactId>
-				<version>${jetty.version}</version>
-			</dependency>
-			<dependency>
-				<groupId>org.eclipse.jetty</groupId>
-				<artifactId>jetty-servlet</artifactId>
-				<version>${jetty.version}</version>
-			</dependency>
-			<dependency>
-				<groupId>org.eclipse.jetty</groupId>
-				<artifactId>jetty-util</artifactId>
-				<version>${jetty.version}</version>
-			</dependency>
-			<dependency>
-				<groupId>org.eclipse.jetty</groupId>
-				<artifactId>jetty-webapp</artifactId>
-				<version>${jetty.version}</version>
-			</dependency>
-			<dependency>
-				<groupId>org.restlet.jee</groupId>
-				<artifactId>org.restlet</artifactId>
-				<version>${restlet.version}</version>
-			</dependency>
-			<dependency>
-				<groupId>org.restlet.jee</groupId>
-				<artifactId>org.restlet.ext.servlet</artifactId>
-				<version>${restlet.version}</version>
-			</dependency>
-			<dependency>
-				<groupId>org.slf4j</groupId>
-				<artifactId>jcl-over-slf4j</artifactId>
-				<version>${slf4j.version}</version>
-			</dependency>
-			<dependency>
-				<groupId>org.slf4j</groupId>
-				<artifactId>jul-to-slf4j</artifactId>
-				<version>${slf4j.version}</version>
-			</dependency>
-			<dependency>
-				<groupId>org.eclipse.jetty.orbit</groupId>
-				<artifactId>javax.servlet</artifactId>
-				<version>3.0.0.v201112011016</version>
-			</dependency>
-			<dependency>
-				<groupId>com.spatial4j</groupId>
-				<artifactId>spatial4j</artifactId>
-				<version>0.3</version>
-			</dependency>
-			<dependency>
-				<groupId>com.carrotsearch.randomizedtesting</groupId>
-				<artifactId>randomizedtesting-runner</artifactId>
-				<version>2.0.10</version>
-			</dependency>
-
-			<!-- Amazon Dependencies -->
-			<dependency>
-				<groupId>com.amazonaws</groupId>
-				<artifactId>aws-java-sdk</artifactId>
-				<version>${amazon.version}</version>
-			</dependency>
-
-			<!-- Misc Dependencies -->
-			<dependency>
-				<groupId>com.google.guava</groupId>
-				<artifactId>guava</artifactId>
-				<version>${guava.version}</version>
-			</dependency>
-
-			<dependency>
-				<groupId>commons-lang</groupId>
-				<artifactId>commons-lang</artifactId>
-				<version>${commons-lang.version}</version>
-			</dependency>
-
-			<dependency>
-				<groupId>org.jdom</groupId>
-				<artifactId>jdom</artifactId>
-				<version>${jdom.version}</version>
-				<exclusions>
-					<exclusion>
-						<groupId>maven-plugins</groupId>
-						<artifactId>maven-cobertura-plugin</artifactId>
-					</exclusion>
-					<exclusion>
-						<groupId>maven-plugins</groupId>
-						<artifactId>maven-findbugs-plugin</artifactId>
-					</exclusion>
-				</exclusions>
-			</dependency>
-
-			<!-- Logging Dependencies -->
-			<dependency>
-				<groupId>org.slf4j</groupId>
-				<artifactId>slf4j-api</artifactId>
-				<version>${slf4j.version}</version>
-			</dependency>
-
-			<dependency>
-				<groupId>org.slf4j</groupId>
-				<artifactId>slf4j-simple</artifactId>
-				<version>${slf4j.version}</version>
-			</dependency>
-
-			<dependency>
-				<groupId>org.slf4j</groupId>
-				<artifactId>slf4j-jdk14</artifactId>
-				<version>${slf4j.version}</version>
-			</dependency>
-
-			<dependency>
-				<groupId>org.slf4j</groupId>
-				<artifactId>slf4j-log4j12</artifactId>
-				<version>${slf4j.version}</version>
-			</dependency>
-			<dependency>
-				<groupId>org.slf4j</groupId>
-				<artifactId>log4j-over-slf4j</artifactId>
-				<version>${slf4j.version}</version>
-			</dependency>
-			<dependency>
-				<groupId>log4j</groupId>
-				<artifactId>log4j</artifactId>
-				<version>${log4j.version}</version>
-				<exclusions>
-					<exclusion>
-						<groupId>com.sun.jdmk</groupId>
-						<artifactId>jmxtools</artifactId>
-					</exclusion>
-					<exclusion>
-						<groupId>com.sun.jmx</groupId>
-						<artifactId>jmxri</artifactId>
-					</exclusion>
-					<exclusion>
-						<groupId>javax.mail</groupId>
-						<artifactId>mail</artifactId>
-					</exclusion>
-					<exclusion>
-						<groupId>javax.jms</groupId>
-						<artifactId>jms</artifactId>
-					</exclusion>
-				</exclusions>
-			</dependency>
-
-			<!-- JCache Dependencies -->
-			<dependency>
-				<groupId>com.hazelcast</groupId>
-				<artifactId>hazelcast-all</artifactId>
-				<version>${hazelcast.version}</version>
-			</dependency>
-
-			<dependency>
-				<groupId>javax.cache</groupId>
-				<artifactId>cache-api</artifactId>
-				<version>${jsr107.api.version}</version>
-			</dependency>
-
-			<!-- OrientDB Dependencies -->
-			<dependency>
-				<groupId>com.orientechnologies</groupId>
-				<artifactId>orientdb-client</artifactId>
-				<version>${orientdb.version}</version>
-			</dependency>
-
-			<dependency>
-				<groupId>com.orientechnologies</groupId>
-				<artifactId>orientdb-server</artifactId>
-				<version>${orientdb.version}</version>
-			</dependency>
-
-			<dependency>
-				<groupId>com.orientechnologies</groupId>
-				<artifactId>orientdb-core</artifactId>
-				<version>${orientdb.version}</version>
-			</dependency>
-
-			<dependency>
-				<groupId>com.orientechnologies</groupId>
-				<artifactId>orientdb-graphdb</artifactId>
-				<version>${orientdb.version}</version>
-			</dependency>
-
-			<dependency>
-				<groupId>com.github.raymanrt</groupId>
-				<artifactId>orientqb</artifactId>
-				<version>${orientqb.version}</version>
-			</dependency>
-
-			<!-- Pig -->
-			<dependency>
-				<groupId>org.apache.pig</groupId>
-				<artifactId>pig</artifactId>
-				<classifier>h2</classifier>
-				<version>${pig.version}</version>
-				<exclusions>
-					<exclusion>
-						<groupId>org.apache.avro</groupId>
-						<artifactId>avro</artifactId>
-					</exclusion>
-				</exclusions>
-			</dependency>
-
-			<!--Aerospike Dependency -->
-			<dependency>
-				<groupId>com.aerospike</groupId>
-				<artifactId>aerospike-client</artifactId>
-				<version>${aerospike.version}</version>
-			</dependency>
-
-			<!-- Testing Dependencies -->
-			<dependency>
-				<groupId>org.apache.hadoop</groupId>
-				<artifactId>hadoop-minicluster</artifactId>
-				<version>${hadoop-2.test.version}</version>
-			</dependency>
-
-			<dependency>
-				<groupId>junit</groupId>
-				<artifactId>junit</artifactId>
-				<version>${junit.version}</version>
-			</dependency>
-
-			<dependency>
-				<groupId>org.codehaus.sonar</groupId>
-				<artifactId>sonar-maven-plugin</artifactId>
-				<version>4.4</version>
-			</dependency>
-
-			<dependency>
-				<groupId>org.testcontainers</groupId>
-				<artifactId>testcontainers</artifactId>
-				<version>${test.container.version}</version>
-			</dependency>
-
-			<!-- Testing Dependencies for Ignite-->
-			<dependency>
-				<groupId>org.apache.ignite</groupId>
-				<artifactId>ignite-indexing</artifactId>
-				<version>${ignite.version}</version>
-			</dependency>
-			<dependency>
-				<groupId>org.apache.ignite</groupId>
-				<artifactId>ignite-core</artifactId>
-				<version>${ignite.version}</version>
-			</dependency>
-		</dependencies>
-	</dependencyManagement>
-=======
   <repositories>
     <repository>
       <id>apache.snapshots</id>
@@ -2163,6 +771,7 @@
     <module>gora-solr</module>
     <module>gora-aerospike</module>
     <module>gora-ignite</module>
+    <module>gora-redis</module>
     <module>gora-tutorial</module>
     <module>sources-dist</module>
   </modules>
@@ -2187,6 +796,8 @@
     <!-- Ignite Dependencies -->
     <ignite.version>2.6.0</ignite.version>
     <sqlbuilder.version>2.1.7</sqlbuilder.version>
+    <!-- Redis Dependencies -->
+    <redisson.version>3.11.0</redisson.version>
     <!-- Solr Dependencies -->
     <lucene-solr.version>8.0.0</lucene-solr.version>
     <solr-solrj.version>8.0.0</solr-solrj.version>
@@ -2453,7 +1064,37 @@
         <version>${flink.version}</version>
         <scope>compile</scope>
       </dependency>
-
+      
+      <!-- Redis DataStore dependencies -->
+      <dependency>
+        <groupId>org.apache.gora</groupId>
+        <artifactId>gora-redis</artifactId>
+        <version>${project.version}</version>
+      </dependency>
+      <dependency>
+        <groupId>org.apache.gora</groupId>
+        <artifactId>gora-redis</artifactId>
+        <version>${project.version}</version>
+        <type>test-jar</type>
+      </dependency>
+      <dependency>
+        <groupId>org.redisson</groupId>
+        <artifactId>redisson-all</artifactId>
+        <version>${redisson.version}</version>
+      </dependency>  
+      <dependency>
+        <groupId>org.apache.spark</groupId>
+        <artifactId>spark-core_2.11</artifactId>
+        <version>${spark.version}</version>
+        <scope>provided</scope>
+        <exclusions>
+          <exclusion>
+            <groupId>org.eclipse.jetty.orbit</groupId>
+            <artifactId>javax.servlet</artifactId>
+          </exclusion>
+        </exclusions>
+      </dependency>
+      
       <!--Hadoop dependencies -->
       <dependency>
         <groupId>org.apache.hadoop</groupId>
@@ -3091,6 +1732,5 @@
       </dependency>
     </dependencies>
   </dependencyManagement>
->>>>>>> d0c1897d
 
 </project>