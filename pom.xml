--- conflicted
+++ resolved
@@ -621,123 +621,6 @@
         </plugins>
       </build>
     </profile>
-<<<<<<< HEAD
-    <profile>
-      <id>hadoop1</id>
-      <properties>
-        <hadoop.classifier>hadoop1</hadoop.classifier>
-      </properties>
-      <dependencyManagement>
-        <dependencies>
-          <dependency>
-            <groupId>org.apache.hadoop</groupId>
-            <artifactId>hadoop-core</artifactId>
-            <version>${hadoop-1.version}</version>
-          </dependency>
-        </dependencies>
-      </dependencyManagement>
-    </profile>
-    <profile>
-      <id>hadoop2</id>
-      <activation>
-        <activeByDefault>true</activeByDefault>
-      </activation>
-      <properties>
-        <hadoop.classifier>hadoop2</hadoop.classifier>
-      </properties>
-      <dependencyManagement>
-        <dependencies>
-          <dependency>
-            <groupId>org.apache.hadoop</groupId>
-            <artifactId>hadoop-common</artifactId>
-            <version>${hadoop-2.version}</version>
-          </dependency>
-          <dependency>
-            <groupId>org.apache.hadoop</groupId>
-            <artifactId>hadoop-auth</artifactId>
-            <version>${hadoop-2.version}</version>
-          </dependency>
-          <dependency>
-            <groupId>org.apache.hadoop</groupId>
-            <artifactId>hadoop-mapreduce-client-core</artifactId>
-            <version>${hadoop-2.version}</version>
-          </dependency>
-          <dependency>
-            <groupId>org.apache.hadoop</groupId>
-            <artifactId>hadoop-yarn-common</artifactId>
-            <version>${hadoop-2.version}</version>
-          </dependency>
-        </dependencies>
-      </dependencyManagement>
-    </profile>
-    <profile>
-        <id>only-eclipse</id>
-        <activation>
-            <property>
-                <name>m2e.version</name>
-            </property>
-        </activation>
-        <build>
-    <pluginManagement>
-      <plugins>
-        <!--This plugin's configuration is used to store Eclipse m2e settings 
-          only. It has no influence on the Maven build itself. -->
-        <plugin>
-          <groupId>org.eclipse.m2e</groupId>
-          <artifactId>lifecycle-mapping</artifactId>
-          <version>1.0.0</version>
-          <configuration>
-            <lifecycleMappingMetadata>
-              <pluginExecutions>
-                <pluginExecution>
-                  <pluginExecutionFilter>
-                    <groupId>org.apache.maven.plugins</groupId>
-                    <artifactId>maven-dependency-plugin</artifactId>
-                    <versionRange>[2.4,)</versionRange>
-                    <goals>
-                      <goal>copy-dependencies</goal>
-                    </goals>
-                  </pluginExecutionFilter>
-                  <action>
-                    <ignore />
-                  </action>
-                </pluginExecution>
-                <pluginExecution>
-                  <pluginExecutionFilter>
-                    <groupId>org.codehaus.mojo</groupId>
-                    <artifactId>build-helper-maven-plugin</artifactId>
-                    <versionRange>[1.7,)</versionRange>
-                    <goals>
-                      <goal>reserve-network-port</goal>
-                    </goals>
-                  </pluginExecutionFilter>
-                  <action>
-                    <ignore />
-                  </action>
-                </pluginExecution>
-                <pluginExecution>
-                  <pluginExecutionFilter>
-                    <groupId>de.thetaphi</groupId>
-                    <artifactId>forbiddenapis</artifactId>
-                    <versionRange>2.0</versionRange>
-                    <goals>
-                      <goal>testCheck</goal>
-                    </goals>
-                  </pluginExecutionFilter>
-                  <action>
-                    <ignore></ignore>
-                  </action>
-                </pluginExecution>
-              </pluginExecutions>
-            </lifecycleMappingMetadata>
-          </configuration>
-        </plugin>
-      </plugins>
-    </pluginManagement>
-  </build>
-    </profile>
-=======
->>>>>>> 0f11da5c
   </profiles>
 
   <modules>
